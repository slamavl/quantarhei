# -*- coding: utf-8 -*-
"""
Class representing aggregates of molecules.

The class enables building of complicated objects from objects of the Molecule
type, their mutual interactions and system-bath interactions. It also provides
an interface to various methods of open quantum systems theory.


"""

import numpy
#import h5py

from ..core.managers import UnitsManaged
#from ..core.units import cm2int
from .interactions import dipole_dipole_interaction

from ..qm.oscillators.ho import fcstorage
from ..qm.oscillators.ho import operator_factory

from ..qm.hilbertspace.operators import Operator
from ..qm.hilbertspace.operators import DensityMatrix
from ..qm.hilbertspace.operators import ReducedDensityMatrix
from ..qm.hilbertspace.statevector import StateVector
from ..qm.propagators.dmevolution import DensityMatrixEvolution
from ..qm.propagators.dmevolution import ReducedDensityMatrixEvolution
from ..qm.propagators.statevectorevolution import StateVectorEvolution
from ..qm.liouvillespace.systembathinteraction import SystemBathInteraction
from ..qm.hilbertspace.hamiltonian import Hamiltonian
from ..qm.hilbertspace.dmoment import TransitionDipoleMoment

from ..qm.corfunctions import CorrelationFunctionMatrix

#from .aggregate_states import aggregate_state
from .aggregate_states import ElectronicState
from .aggregate_states import VibronicState

#from ..core.managers import energy_units
#from .molecules import Molecule
from ..core.managers import Manager
from ..core.saveable import Saveable

import quantarhei as qr

          
class AggregateBase(UnitsManaged, Saveable):
    """ Molecular aggregate 
    
    
    Parameters
    ----------
    
    name : str
        Specifies the name of the aggregate
        
    molecules : list or tuple
        List of molecules out of which the aggregate is built
    
    """
    
    def __init__(self, molecules=None, name=""):

        self.mnames = {}    #
        self.monomers = []   
        self.nmono = 0         #
        self.name = name       #
        self.mult = 0          #
        self.lab = None        #

        self._has_egcf_matrix = False #
        self.egcf_matrix = None
        
        self._has_system_bath_interaction = False #
        
        self._has_lindich_axes = False
        
        self.coupling_initiated = False #
        self.resonance_coupling = None
        
        if molecules is not None:
            for m in molecules:
                self.add_Molecule(m)
                
        self._init_me()  


    def _init_me(self):
        """Initializes all built attributes of the aggregate
        
        This should put the object into a pre-build state
        
        
        """

        self.FC = fcstorage()
        self.ops = operator_factory()
        
        self._has_relaxation_tensor = False #
        
        self._relaxation_theory = "" #
        
        self._built = False     #
        self._diagonalized = False
        
        self.mult = 0                #
        self.sbi_mult = 0            #
        self.Nel = 0                 #
        self.Ntot = 0                #
        self.Nb = 0                  #
        
        self.vibindices = []
        self.which_band = None
        self.elsigs = None
        
        self.HH = None
        self.HamOp = None
        self.DD = None
        self.MM = None
        self.RR = None
        self.Wd = None
        self.Dr = None
        self.D2 = None
        self.D2_max = 0
        self.sbi = None
        
        
    def clean(self):
        """Cleans the aggregate object of anything built
        
        This operation leaves the molecules of the aggregate intact and keeps
        few more pieces of information it it. E. g. coupling matrix is not 
        deleted. You call build again after this.
        
        
        """
        self._init_me()
        
    
    def wipe_out(self):
        """Removes everything except of name attribute
        
        You have to set molecules and recalculate interactions before you can
        build
        
        
        """
        self.mnames = {}   #
        self.monomers = []
        self.nmono = 0      #
        self.mult = 0       #
        self.sbi_mult = 0    #

        self._has_egcf_matrix = False   #
        self.egcf_matrix = None
        
        self._has_system_bath_interaction = False  #
       
        self.coupling_initiated = False     #
        self.resonance_coupling = None    #
        
        self._init_me()
        

    ########################################################################
    #
    #    BUILDING METHODS
    #
    ########################################################################

    def init_coupling_indexes(self):
        """ Set indexes for elements of the coupling matrix
        
        index for coupling between mon1 init1 -> final1 and mon2 init2 -> final2 
        is self._mol2coupling[mon1][init1][final1-init1-1][mon2-mon1-1][init2][final2-init2-1]        
        """
        # FIXME: Find better way how to store couplings for multilevel molecules!
        
        self._coupling2mol = []
        self._mol2coupling = []
        
        # index for coupling between mon1 init1 -> final1 and mon2 init2 -> final2 
        # is self._mol2coupling[mon1][init1][final1-init1-1][mon2-mon1-1][init2][final2-init2-1]
        
        count = 0
        for mon1 in range(self.nmono-1):
            monomer1 = self.monomers[mon1]
            self._mol2coupling.append([])
            for init1 in range(monomer1.nel-1):
                self._mol2coupling[mon1].append([])
                for fin1 in range(init1+1,monomer1.nel):
                    self._mol2coupling[mon1][init1].append([])
                    for mon2 in range(mon1+1,self.nmono):
                        self._mol2coupling[mon1][init1][fin1-init1-1].append([])
                        monomer2 = self.monomers[mon2]
                        for init2 in range(monomer2.nel-1):
                            self._mol2coupling[mon1][init1][fin1-init1-1][mon2-mon1-1].append([])
                            for fin2 in range(init2+1,monomer2.nel):
                                self._mol2coupling[mon1][init1][fin1-init1-1][mon2-mon1-1][init2].append(count)
                                self._coupling2mol.append(
                                        ((mon1,init1,fin1),
                                         (mon2,init2,fin2)))
                                count += 1
    
    def init_coupling_vector(self):
        """ initialize coupling vector
        """
        
        self.init_coupling_indexes()
        Ncoupl = len(self._coupling2mol)
        self.resonance_coupling_vec = numpy.zeros(Ncoupl, dtype=numpy.float64)
        
        #TODO: add initialization flag
        self.coupling_initiated = True
    
    def get_resonance_coupling_vec(self,mon1,init1,fin1,mon2,init2,fin2):
        """ returns coupling between mon1 transition init1->fin1 and 
        mon2 transition init2->fin2
        
        Parameters
        -----------
        mon1,mon2 : integer 
            indexes of two monomers betweem which interaction energy is calculated
        init1,fin1 : integer
            index of initial and final state, respectively, of monomer 1 for 
            electronic transition init1->fin1. Ground state is 0 first excited
            state 1, and so on
        init2,fin2 : integer
            index of initial and final state, respectively, of monomer 2


        Return
        ---------
        coupling : float
            coupling between mon1 transition init1->fin1 and 
            mon2 transition init2->fin2 in current energy units

        """        
        
        if mon1>mon2:
            # exchange excitations between monomers
            mon2,mon1 = mon1,mon2
            init2,init1 = init1,init2
            fin2,fin1 = fin1,fin2
        
        indx1 = mon1
        indx4 = mon2 - mon1 -1
        
        if init1<fin1:
            indx2 = init1
            indx3 = fin1 - init1 -1
        else:
            indx2 = fin1
            indx3 = init1 - fin1 - 1
        
        if init2<fin2:
            indx5 = init2
            indx6 = fin2 - init2 -1
        else:
            indx5 = fin2
            indx6 = init2 - fin2 - 1
            
#        print(mon1,init1,fin1,mon2,init2,fin2)
#        print(indx1,indx2,indx3,indx4,indx5,indx6)
        coupling_indx = self._mol2coupling[indx1][indx2][indx3][indx4][indx5][indx6]
        coupling =  self.resonance_coupling_vec[coupling_indx]
        
        return self.convert_energy_2_current_u(coupling)

    def set_coupling_by_dipole_dipole_vec(self, epsr=1.0):
        """Sets resonance coupling by dipole-dipole interaction for multilevel
        molecules
        
        """
        
        if not self.coupling_initiated:
            self.init_coupling_vector() 
        
        for kk in range(self.resonance_coupling_vec.size):
            monomer1, monomer2 = self._coupling2mol[kk]
            cc = self.dipole_dipole_coupling_multilevel(monomer1[0],
                                monomer1[1],monomer1[2],monomer2[0],
                                monomer2[1],monomer2[2],epsr=epsr)
            c1 = self.convert_energy_2_internal_u(cc)
            self.resonance_coupling_vec[kk] = c1
                    

    def init_coupling_matrix(self):
        """Nullifies coupling matrix
        
        
        """
        nstates = 0
        for monomer in self.monomers:
            nstates += (monomer.nel -1)
        self.resonance_coupling = numpy.zeros((nstates,nstates),
                                              dtype=numpy.float64) 
        self.coupling_initiated = True  
        # 
        # TESTED

    
    def set_resonance_coupling(self, i, j, coupling):
        """Sets resonance coupling value between two sites
        
        """
        if not self.coupling_initiated:
            self.init_coupling_matrix() 
            self.init_coupling_vector() 
            
        coup = self.convert_energy_2_internal_u(coupling)
        
        self.resonance_coupling[i,j] = coup
        self.resonance_coupling[j,i] = coup
        #
        # TESTED
    
    def _set_coupling_vec(self,mon1,init1,fin1,mon2,init2,fin2,coupling):
        """Sets resonance coupling value between two transitions. Works 
        for multilevel molecules
        
        Parameters
        -----------
        mon1,mon2 : integer 
            indexes of two monomers betweem which interaction energy is calculated
        init1,fin1 : integer
            index of initial and final state, respectively, of monomer 1 for 
            electronic transition init1->fin1. Ground state is 0 first excited
            state 1, and so on
        init2,fin2 : integer
            index of initial and final state, respectively, of monomer 2
        
        """
        if not self.coupling_initiated:
            self.init_coupling_vector() 
        
        if mon1<mon2:
            indx1 = mon1
            indx4 = mon2 - mon1 -1
        else:
            indx1 = mon2
            indx4 = mon1 - mon2 -1
        
        if init1<fin1:
            indx2 = init1
            indx3 = fin1 - init1 -1
        else:
            indx2 = fin1
            indx3 = init1 - fin1 - 1
        
        if init2<fin2:
            indx5 = init2
            indx6 = fin2 - init2 -1
        else:
            indx5 = fin2
            indx6 = init2 - fin2 - 1
            
        coupling_indx = self._mol2coupling[indx1][indx2][indx3][indx4][indx5][indx6]
        self.resonance_coupling_vec[coupling_indx] = self.convert_energy_2_internal_u(coupling)
        
        return 
    
    
    def set_coupling_by_Hamiltonian(self,HH):
        """ set the resonance coupling values according to given electronic
        Hamiltonian (single exciton band is expected - without the ground state).
        Only excitations from the ground state are allowed.
        
        Parameters
        -----------
        HH : numpy.array of float
            First exciton band hamiltonian. Only excitations from the ground
            state are supported so far. The ordering of the hamiltonian must
            be the same and the nomomers and its transitions. 
        
        """
        
        # FIXME: Allow higher excited states for the monomer
        
        count=[0,0]
        Nmon = len(self.monomers)
        for mon1indx in range(Nmon):
            mon1 = self.monomers[mon1indx]
            for elst1 in range(1,mon1.nel): # without the ground state
                count[1] = 0
                for mon2indx in range(Nmon):
                    mon2 = self.monomers[mon2indx]
                    for elst2 in range(1,mon2.nel):
                        if mon2indx > mon1indx:
                            coupling = HH[count[0],count[1]]
#                            print(count[0],count[1],coupling)
                            self._set_coupling_vec(mon1indx,0,elst1,
                                                   mon2indx,0,elst2,coupling)
                        count[1] += 1 
                count[0] += 1
                    
            
    def set_resonance_coupling_vec(self, i, j, coupling):
        """Sets resonance coupling value between two sites (between !electronic
        states!)
        
        Parameters
        ----------
        i,j : integer
            indexes of electronic levels (in aggregate) for which the coupling
            is set
        coupling : float
            coupling between the electronic states in current energy units
        
        """
        if not self.coupling_initiated:
            self.init_coupling_vector() 
            # TODD: Delete unnesesary
            self.init_coupling_matrix()
         
        # TODD: Delete unnesesary
        coup = self.convert_energy_2_internal_u(coupling)
        self.resonance_coupling[i,j] = coup
        self.resonance_coupling[j,i] = coup
        
        text_warning = "Trying to define coupling between states within single molecule"
        
        if self.nmono > 1:
            elst1 = self.elsigs[i]
            elst2 = self.elsigs[j]
            if self.which_band[i] == self.which_band[j]:
                if self.which_band[i] == 1:
                    mon1 = numpy.nonzero(elst1)[0][0]
                    mon2 = numpy.nonzero(elst2)[0][0]
                    if mon1 == mon2:
                        print(text_warning)
                    else:
                        fin1 = elst1[mon1]
                        fin2 = elst2[mon2]
                        self._set_coupling_vec(mon1,0,fin1,mon2,0,fin2,coupling)
                else:
                    Ns = len(elst1)
                    sites = [0,0]
                    k = 0
                    # count differences
                    for i in range(Ns):
                        if elst1[i] != elst2[i]:
                            if (k == 0) or (k == 1):
                                sites[k] = i
                            k += 1
                    # if there are exactly 2 differences, the differing
                    # two molecules are those coupled; sites[k] contains
                    # indiced those coupled molecules
                    if k == 2:
                        mon1 = sites[0]
                        mon2 = sites[1]
                        
                        init1 = elst1[mon1]
                        fin1 = elst2[mon1]
                        init2 = elst1[mon2]
                        fin2 = elst2[mon2]
                    
                        self._set_coupling_vec(mon1,init1,fin1,mon2,init2,fin2,coupling)
                    else:
                        print(text_warning)
            else:
                print(text_warning)        
        else:
            print(text_warning)
 
       
    def get_resonance_coupling(self, i, j):
        """Returns resonance coupling value between two sites
        
        """
        coupling = self.resonance_coupling[i,j]
        return self.convert_energy_2_current_u(coupling)
        #
        # TESTED


    def set_resonance_coupling_matrix(self, coupmat): 
        """Sets resonance coupling values from a matrix
        
        """

        if type(coupmat) in (list, tuple):
            coupmat = numpy.array(coupmat)
            
        coup = self.convert_energy_2_internal_u(coupmat)           
        self.resonance_coupling = coup 
        if not self.coupling_initiated:
            self.coupling_initiated = True
        #
        # TESTED
            
            
    def dipole_dipole_coupling(self, kk, ll, epsr=1.0):
        """Calculates dipole-dipole coupling 
        
        """
        if kk == ll:
            raise Exception("Only coupling between different molecules \
            can be calculated")
        
        #FIXME: this works only for first excited states of two-level molecules
        d1 = self.monomers[kk].dmoments[0,1,:]
        r1 = self.monomers[kk].position
        d2 = self.monomers[ll].dmoments[0,1,:]
        r2 = self.monomers[ll].position        

        val =  dipole_dipole_interaction(r1, r2, d1, d2, epsr)            
        return self.convert_energy_2_current_u(val)
        #
        # TESTED

    def dipole_dipole_coupling_multilevel(self, mon1, in1, fin1, mon2, in2, fin2, epsr=1.0):
        """Calculates dipole-dipole coupling for multilevel monomers
        
        Parameters
        -----------
        mon1,mon2 : integer 
            indexes of two monomers betweem which dipole-dipole interaction 
            energy is calculated
        init1,fin1 : integer
            index of initial and final state, respectively, of monomer 1 for 
            electronic transition init1->fin1. Ground state is 0 first excited
            state 1, and so on
        init2,fin2 : integer
            index of initial and final state, respectively, of monomer 2
        epsr : float
            relative permitivity of the environment
            
            
        Returns
        ----------
        val : float
            dipole-dipole interaction energy in current energy units 
        """
        if mon1 == mon2:
            raise Exception("Only coupling between different molecules \
            can be calculated")
        
        #FIXME: this works only for first excited states of two-level molecules
        d1 = self.monomers[mon1].dmoments[in1,fin1,:]
        r1 = self.monomers[mon1].position
        d2 = self.monomers[mon2].dmoments[in2,fin2,:]
        r2 = self.monomers[mon2].position 
#        print(d1,d2,r2-r1)

        val =  dipole_dipole_interaction(r1, r2, d1, d2, epsr)            
        return self.convert_energy_2_current_u(val)


    def set_coupling_by_dipole_dipole(self, epsr=1.0):
        """Sets resonance coupling by dipole-dipole interaction
        
        """
        
#        if not self.coupling_initiated:
#            self.init_coupling_matrix() 
#        count = [0,0]
#        for mon1 in self.monomers:
#            for ll in range(kk+1,self.nmono):
#                for ii in range(1,)
            
        for kk in range(self.nmono):
            for ll in range(kk+1,self.nmono):
                cc = self.dipole_dipole_coupling(kk,ll,epsr=epsr)
                c1 = self.convert_energy_2_internal_u(cc)
                self.resonance_coupling[kk,ll] = c1
                self.resonance_coupling[ll,kk] = c1
        #
        # TESTED

                
    def calculate_resonance_coupling(self, method="dipole-dipole",
                               params=dict(epsr=1.0)):
        """ Sets resonance coupling calculated by a given method 
        
        Parameters
        ----------
        
        method: string
            Method to be used for calculation of resonance coupling
            
        """
        
        if method == "dipole-dipole":
            epsr = params["epsr"]
            self.set_coupling_by_dipole_dipole(epsr=epsr)
        else:
            raise Exception("Unknown method for calculation"+
                            " of resonance coupling")
        #
        # TESTED

    
    # FIXME: This must be set in coordination with objects describing laboratory
    def set_lindich_axes(self, axis_orthog_membrane):
        """ Creates a coordinate system with one axis supplied by the user 
        (typically an axis orthogonal to the membrane), and two other axes, all 
        of which are orthonormal.
        """
       
        qr = numpy.vstack((axis_orthog_membrane, numpy.array([1,0,0]), numpy.array([0,1,0]))).T
        self.q, r = numpy.linalg.qr(qr)
        self._has_lindich_axes = True       
    
    # FIXME: This must be set in coordination with objects describing laboratory    
    def get_lindich_axes(self):
        if self._has_lindich_axes:
            return self.q
        else:
            raise Exception("No linear dichroism coordinate system supplied")
    
    
    # FIXME: This should be delegated SystemBathInteraction
    def set_egcf_matrix(self,cm):
        """Sets a matrix describing system bath interaction
        
        """
        self.egcf_matrix = cm
        self._has_egcf_matrix = True


    #
    # Molecues
    #
    def add_Molecule(self, mono):
        """Adds monomer to the aggregate
        
        
        """
        
        # If at least one monomer has energy gap correlation function
        # we will try to build system bath interaction for a the aggregate.
        # Exception will be thrown if not all monomers have the same egcf
        if mono._has_egcf:
            self._has_system_bath_interaction = True
            
        self.monomers.append(mono)
        self.mnames[mono.name] = len(self.monomers)-1
        self.nmono += 1
        #
        # TESTED


    def get_Molecule_by_name(self, name):
        try:
            im = self.mnames[name]
            return self.monomers[im]
        except:
            raise Exception()    

  
    def get_Molecule_index(self, name):
        try:
            im = self.mnames[name]
            return im
        except:
            raise Exception()         


    def remove_Molecule(self, mono):
        self.monomers.remove(mono)
        self.nmono -= 1


    def get_nearest_Molecule(self,molecule):
        """Returns a molecule nearest in the aggregate to a given molecule
        
        Parameters
        ----------
        
        molecule : Molecule
            Molecule whose neighbor we look for
        
        """
        tol = 1.0e-3
        rmin = 1.0e20
        r1 = molecule.position
        mmin = None
        for m in self.monomers:
            r2 = m.position
            r = r1 - r2
            dist = numpy.sqrt(numpy.dot(r,r))
            if (dist > tol) and (dist < rmin):
                mmin = m
                rmin = dist
                
        return mmin, rmin        
            
    #
    # Vibrational modes
    #
    def add_Mode_by_name(self,name,mode):
        try:
            im = self.mnames[name]
            mn = self.monomers[im]
            mn.add_mode(mode)
        except:
            raise Exception()
            
    def get_Mode_by_name(self,name,N):
        try:
            im = self.mnames[name]
            mn = self.monomers[im]
            return mn.get_mode(N)
        except:
            raise Exception("Mode not found")   
            
    #
    # Transition dipole
    #
    def get_dipole_by_name(self,name,N,M):
        try:
            im = self.mnames[name]
            mn = self.monomers[im]
            return mn.get_dipole(N,M)
        except:
            raise Exception()
     
    def get_dipole(self, n, N, M):
        nm = self.monomers[n]
        return nm.get_dipole(N,M)
    
    def get_velocity_dipole(self, n, N, M):
        nm = self.monomers[n]
        return nm.get_velocity_dipole(N,M)
    
    def get_magnetic_dipole(self, n, N, M):
        nm = self.monomers[n]
        return nm.get_magnetic_dipole(N,M)
    
    #
    # Various info
    #
    def get_width(self, n, N, M):
        nm = self.monomers[n]
        return nm.get_transition_width((N,M))
    
    
    def get_max_excitations(self):
        """Returns a list of maximum number of excitations on each monomer
        
        """
        omax = []
        for nm in self.monomers:
            omax.append(nm.nel-1)
        return omax
        
  
    def get_energy_by_name(self, name, N):
        """ Electronic energy """
        try:
            im = self.mnames[name]
            mn = self.monomers[im]
            return mn.get_energy(N)
        except:
            raise Exception()

    
    def fc_factor(self, state1, state2):
        """Franck-Condon factors between two vibrational states
        
        
        Calculates Franck-Condon factor between two aggregate_states
        regardless of their electronic parts
        
        
        """
        
        inx1 = state1.vsig
        inx2 = state2.vsig
        sta1 = state1.elstate.vibmodes
        sta2 = state2.elstate.vibmodes

        if not (len(sta1)==len(sta2)):
            raise Exception("Incompatible states")
            
        res = 1.0
        for kk in range(len(sta1)):
            smod1 = sta1[kk]
            smod2 = sta2[kk]
            
            # difference in shifts
            shft = smod1.shift - smod2.shift
            # quantum numbers
            qn1 = inx1[kk]
            qn2 = inx2[kk]

            #calculate FC factors
            #
            #Best implementation would be a table look-up. First we calculate
            #a table of FC factors from known omegas and shifts and here we
            #just consult the table.

            if not self.FC.lookup(shft):
                fc = self.ops.shift_operator(shft)[:20,:20]
                self.FC.add(shft,fc)
                
            ii = self.FC.index(shft)
            rs = self.FC.get(ii)[qn1,qn2]
            
            res = res*rs
            
        return numpy.real(res)


    def get_transition_width(self, state1, state2=None):
        """Returns phenomenological width of a given transition


        Parameters
        ----------
        
        state1 : {ElectroniState/VibronicState, tuple}
            If both state1 and state2 are specified, it is assumed they are
            of the type of Electronic of Vibronic state. Otherwise, if state2
            is None, it is assumed that it is a tuple representing 
            a transition
            
        state2 : {ElectroniState/VibronicState, None}
        If not None it is of the type of Electronic of Vibronic state
        
        """
        if state2 is not None:

            b1 = state1.elstate.band
            b2 = state2.elstate.band
            
            if abs(b2-b1) == 1:
                # index of a monomer on which the transition occurs
                exindx = self._get_exindx(state1, state2)
                #TODO: Here it should not be 01 transition but for multilevel molecule appropriate transition
                exct1 = state1.elstate.elsignature[exindx]
                exct2 = state2.elstate.elsignature[exindx]
                width = self.monomers[exindx].get_transition_width((exct2,exct1))
#                print("band1 width:",state1.elstate.elsignature,state2.elstate.elsignature,exct,width)
                #print(exindx, width)
                return width
            
            elif abs(b2-b1) == 2:
<<<<<<< HEAD
                s1_signature = state1.elstate.elsignature
                if numpy.nonzero(s1_signature)[0].size == 1:
                    #Todo: repare _get_exindx for state from double excited block but on single molecule
                    exindx = self._get_exindx(state1, state2)
                    exct = state1.elstate.elsignature[exindx]
                    width = self.monomers[exindx].get_transition_width((0,exct))
=======
                sig1 = state1.elstate.get_signature()
                sig2 = state2.elstate.get_signature()
                if (2 in sig1) or (2 in sig2):
                    exindx = self._get_exindx(state1, state2)
                    #print("Two-ex:", exindx)
                    # FIXME: The factor of 2 needs to be checked and justified
                    width = \
                    2.0*self.monomers[exindx].get_transition_width((0,1))
>>>>>>> c5c428a2
                    return width
                else:
                    (indx1, indx2) = self._get_twoexindx(state1, state2)
                    #print(state1.elstate.elsignature, 
                    #      state2.elstate.elsignature, indx1, indx2)
                    width = self.monomers[indx1].get_transition_width((0,1))
                    width += self.monomers[indx2].get_transition_width((0,1))
                    #print(indx1, indx2, width)
                    return width
            
            else:
                return -1.0
            

        else: 
            
            transition = state1
        
            Nf = transition[0]
            Ni = transition[1]

            eli = self.elinds[Ni]
            elf = self.elinds[Nf]
            
            # g -> 1 exciton band transitions
            if (self.which_band[eli] == 0) and (self.which_band[elf] == 1):
                # this simulates bath correlation function
                #print("0->1 :", self.Wd[Nf, Nf]**2)
                return self.Wd[Nf, Nf]**2
            
            # 1 exciton -> 2 exciton transitions
            elif (self.which_band[eli] == 1) and (self.which_band[elf] == 2):
                # this simulates the term  g_ff + g_ee - 2Re g_fe
                ret =  (self.Wd[Ni, Ni]**2 + self.Wd[Nf, Nf]**2
                        - 2.0*(self.Wd[Nf, Ni]**2))
                #print("1->2 (", eli, elf,") :", ret, self.Wd[Nf, Ni]**2)
                return ret
            
            else:
                print("This should not be used")
                return 0.0


    def get_transition_dephasing(self, state1, state2=None):
        """Returns phenomenological dephasing of a given transition



        Parameters
        ----------
        
        state1 : {ElectroniState/VibronicState, tuple}
            If both state1 and state2 are specified, it is assumed they are
            of the type of Electronic of Vibronic state. Otherwise, if state2
            is None, it is assumed that it is a tuple representing 
            a transition
            
        state2 : {ElectroniState/VibronicState, None}
        If not None it is of the type of Electronic of Vibronic state
        
        
        """
        if state2 is not None:
            
            # index of a monomer on which the transition occurs
            exindx = self._get_exindx(state1, state2)
            if exindx < 0:
                return 0.0
            
            deph = self.monomers[exindx].get_transition_dephasing((0,1))
            return deph
    
        else: 
            
            transition = state1
        
            Nf = transition[0]
            Ni = transition[1]

            eli = self.elinds[Ni]
            elf = self.elinds[Nf]
            
            # g -> 1 exciton band transitions
            if (self.which_band[eli] == 0) and (self.which_band[elf] == 1):
                return self.Dr[Nf, Nf]**2
            
            # 1 exciton -> 2 exciton band transitions
            elif (self.which_band[eli] == 1) and (self.which_band[elf] == 2):
                # this simulates the term  g_ff + g_ee - 2Re g_fe
                return (self.Dr[Ni, Ni]**2 + self.Dr[Nf, Nf]
                        - 2.0*self.Dr[Nf, Ni])
                
            else:
                return -1.0


    def transition_dipole(self, state1, state2):
        """ Transition dipole moment between two states 
        
        Parameters
        ----------
        state1 : class VibronicState
            state 1
            
        state2 : class VibronicState
            state 2 
        
        """
        exindx = self._get_exindx(state1, state2)
        
        if (exindx < 0):
            return 0.0
        
        # get excitation indexes
        st1 = state1.elstate.elsignature[exindx]
        st2 = state2.elstate.elsignature[exindx]
        
        if st1<st2:
            eldip = self.get_dipole(exindx, st1, st2)
        else:
            eldip = self.get_dipole(exindx, st2, st1)
           
        # Franck-Condon factor between the two states
        fcfac = self.fc_factor(state1,state2)

        return eldip*fcfac
    
    def transition_velocity_dipole(self, state1, state2):
        """ Transition dipole moment between two states 
        
        Parameters
        ----------
        state1 : class VibronicState
            state 1
            
        state2 : class VibronicState
            state 2 
        
        """
        exindx = self._get_exindx(state1, state2)
        
        if (exindx < 0):
            return 0.0
        
        # get excitation indexes
        st1 = state1.elstate.elsignature[exindx]
        st2 = state2.elstate.elsignature[exindx]
        
        if st1<st2:
            elvdip = self.get_velocity_dipole(exindx, st1, st2)
        else:
            elvdip = self.get_velocity_dipole(exindx, st2, st1)
           
        # Franck-Condon factor between the two states
        fcfac = self.fc_factor(state1,state2)

        return elvdip*fcfac
    
    def transition_magnetic(self, state1, state2):
        """ Transition magnetic dipole moment between two states 
        
        Parameters
        ----------
        state1 : class VibronicState
            state 1
            
        state2 : class VibronicState
            state 2 
        
        """
        exindx = self._get_exindx(state1, state2)
        
        if (exindx < 0):
            return 0.0
        
        # get excitation indexes
        st1 = state1.elstate.elsignature[exindx]
        st2 = state2.elstate.elsignature[exindx]
        
        magdip = self.get_magnetic_dipole(exindx, st1, st2)
#        if st1<st2:
#            magdip = self.get_magnetic_dipole(exindx, st1, st2)
#        else:
#            magdip = self.get_magnetic_dipole(exindx, st2, st1)
           
        # Franck-Condon factor between the two states
        fcfac = self.fc_factor(state1,state2)

        return magdip*fcfac

    def _get_twoexindx(self, state1, state2):
        """ Indices of two molecule with transitions or negative number
        if not found
        
        Parameters
        ----------
        state1 : class VibronicState
            state 1
            
        state2 : class VibronicState
            state 2 
        
        """
        # get electronic signatures
        els1 = state1.elstate.elsignature
        els2 = state2.elstate.elsignature  
        
        # only states in neighboring bands can be connected by dipole moment
        b1 = state1.elstate.band
        b2 = state2.elstate.band
        if (abs(b1-b2) != 2):
            return -1

        # count the number of differences
        l = 0
        count = 0
        for kk in els1:
            if kk != els2[l]:
                count += 1
            l += 1
                
                
        if count != 2:
            return -1

        # now that we know that the states differ by two excitations, let
        # us find on which molecule they are
        exstates = []
        exindxs = []
        l = -1
        for kk in els1: # signature is just a tuple; iterate over it  
            l += 1
            if kk != els2[l]: # this is the index where they differ
                # which of them is excited
                if kk > els2[l]:
                    exstates.append(els1)
                else:
                    exstates.append(els2)
                exindxs.append(l)
            
        if len(exstates) == 0:
            raise Exception()
        
        return exindxs[0], exindxs[1]


    def _get_exindx(self, state1, state2):
        """ Index of molecule with transition or negative number if not found
        
        Parameters
        ----------
        state1 : class VibronicState
            state 1
            
        state2 : class VibronicState
            state 2 
        
        """
        
        # get electronic signatures
        els1 = state1.elstate.elsignature
        els2 = state2.elstate.elsignature  
        
        # only states in neighboring bands can be connected by dipole moment
<<<<<<< HEAD
#        b1 = state1.elstate.band
#        b2 = state2.elstate.band
#        if (abs(b1-b2) != 1):
#            return -1
=======
        b1 = state1.elstate.band
        b2 = state2.elstate.band
        if (abs(b1-b2) != 1) and (abs(b1-b2) != 2):
            return -1
>>>>>>> c5c428a2
        
        # count the number of differences
        l = 0
        count = 0
        for kk in els1:
            if kk != els2[l]:
                count += 1
            l += 1
                
                
        if count != 1:
            return -1
        
        # now that we know that the states differ by one excitation, let
        # us find on which molecule it is
        exstate = None
        l = -1
        for kk in els1: # signature is just a tuple; iterate over it  
            l += 1
            if kk != els2[l]: # this is the index where they differ
                # which of them is excited
                if kk > els2[l]:
                    exstate = els1
                else:
                    exstate = els2
                exindx = l
            
        if exstate is None:
            raise Exception()
        
        return exindx
    
        
    def total_number_of_states(self, mult=1, vibgen_approx=None, Nvib=None,
                               vibenergy_cutoff=None, save_indices=False, band_external=None):
        """ Total number of states in the aggregate
        
        Counts all states of the aggregate by iterating through them. States
        are generated with a set of constraints.
        
        """
        
        nret = 0
        
        for state in self.allstates(mult=mult,
                                    save_indices=save_indices,
                                    vibgen_approx=vibgen_approx,
                                    Nvib=Nvib, 
                                    vibenergy_cutoff=vibenergy_cutoff,
                                    band_external=band_external):
            nret += 1
                
        return nret


    def total_number_of_electronic_states(self, mult=1):
        """ Total number of electronic states in the aggregate"""
        
        nret = 0
        
        for elsig in self.elsignatures(mult=mult):
            nret += 1
            
        return nret

 
    def number_of_states_in_band(self, band=1, vibgen_approx=None,
                                 Nvib=None, vibenergy_cutoff=None):
        """ Number of states in a given excitonic band """
        
        nret = 0
                    
        for state in self.allstates(mult=band, mode="EQ", save_indices=False,
                                    vibgen_approx=vibgen_approx, Nvib=Nvib,
                                    vibenergy_cutoff=vibenergy_cutoff):
            nret += 1
            
        return nret


    def number_of_electronic_states_in_band(self, band=1):
        """ Number of states in a given excitonic band """
        
        nret = 0
        
        for elsig in self.elsignatures(mult=band, mode="EQ"):
            nv = 1
            nret += nv
            
        return nret
    
    
    def get_ElectronicState(self, sig, index=None):
        """Returns electronic state corresponding to this aggregate
        
        Parameters
        ----------
        
        sig : tuple
            Tuple defining the electronic state of the aggregate
            
        index : integer or None
            If integer is specified, this number is recorded as an index
            of this state in the aggregate. It is recorded only internally
            in the state object. Aggregate keeps its own record which is
            created during the build.
        
        """
        return ElectronicState(self, sig, index)
    
    def get_StateBand(self, state):
        """Returns band of the corresponding electronic state
        
        Parameters
        ----------
        
        state : ElectronicState
            Aggregate electronic state.
        
        """
        
        band = 0
        elsig = state.elsignature
        for n in range(len(elsig)):
            mon = self.monomers[n]
            band += mon.which_band[elsig[n]]
        
        return band


    def get_VibronicState(self, esig, vsig):
        """Returns vibronic state corresponding to the two specified signatures
        
        """
        elstate = self.get_ElectronicState(sig=esig)
        return VibronicState(elstate, vsig) 
    
    
<<<<<<< HEAD
    def coupling_vec(self, state1, state2):
        """Coupling between two aggregate states 
        
        
        Parameters
        ----------
        
        state1,state2 : {ElectronicState, VibronicState}
            States for which coupling should be calculated
            
        Returns
        ---------
        coup : float
            Resonance coupling in current units
        """
        
        #
        # Coupling between two purely electronic states
        #
        if (isinstance(state1, ElectronicState) 
           and isinstance(state2, ElectronicState)):
                        
            if self.nmono > 1:
                # coupling within the bands
                if state1.band == state2.band:
                    els1 = state1.elstate.elsignature
                    els2 = state1.elstate.elsignature
                    
                    if state1.band == 1:
                        mon1 = numpy.nonzero(els1)[0][0]
                        mon2 = numpy.nonzero(els2)[0][0]
                        if mon1 == mon2:
                            coup = 0.0
                        else:
                            fin1 = els1[mon1]
                            fin2 = els2[mon2]
                            coup = self.get_resonance_coupling_vec(
                                                        mon1,0,fin1,mon2,0,fin2)

                    else:
                        Ns = len(els1)
                        sites = [0,0]
                        k = 0
                        # count differences
                        for i in range(Ns):
                            if els1[i] != els2[i]:
                                if (k == 0) or (k == 1):
                                    sites[k] = i
                                k += 1
                        # if there are exactly 2 differences, the differing
                        # two molecules are those coupled; sites[k] contains
                        # indiced those coupled molecules
                        if k == 2:
                            mon1 = sites[0]
                            mon2 = sites[1]
                            
                            init1 = els1[mon1]
                            fin1 = els2[mon1]
                            init2 = els1[mon2]
                            fin2 = els2[mon2]
                            
                            coup = self.get_resonance_coupling_vec(
                                               mon1,init1,fin1,mon2,init2,fin2)
#                            
#                            kk = sites[0]
#                            ll = sites[1]
#                            coup = self.resonance_coupling[kk,ll]   
                        else:
                            coup = 0.0
                            
                else:
                    coup = 0.0
    
            else:
                coup = 0.0
            
        #
        # Coupling between two general states
        #
        elif (isinstance(state1, VibronicState) 
          and isinstance(state2, VibronicState)):
              
            es1 = state1.elstate
            es2 = state2.elstate
            
            fc = self.fc_factor(state1, state2)
            
            # it make sense to calculate coupling only when the number
            # of molecules is larger than 1
            if self.nmono > 1:

                # coupling within the bands
                if es1.band == es2.band:
                    els1 = es1.elsignature
                    els2 = es2.elsignature
                    
                    # single exciton band
                    if es1.band == 1:
                        mon1 = numpy.nonzero(els1)[0][0]
                        mon2 = numpy.nonzero(els2)[0][0]
                        if mon1 == mon2:
                            coup = 0.0
                        else:
                            fin1 = els1[mon1]
                            fin2 = els2[mon2]
                            coup = self.get_resonance_coupling_vec(
                                                            mon1,0,fin1,mon2,0,fin2)
                            coup *= fc
                    else:

                        Ns = len(els1)
                        sites = [0,0]
                        k = 0
                        # count differences
                        for i in range(Ns):
                            if els1[i] != els2[i]:
                                if (k == 0) or (k == 1):
                                    sites[k] = i
                                k += 1
                        # if there are exactly 2 differences, the differing
                        # two molecules are those coupled; sites[k] contains
                        # indiced those coupled molecules
                        if k == 2:
                            mon1 = sites[0]
                            mon2 = sites[1]
                            
                            init1 = els1[mon1]
                            fin1 = els2[mon1]
                            init2 = els1[mon2]
                            fin2 = els2[mon2]
                            
                            coup = self.get_resonance_coupling_vec(
                                               mon1,init1,fin1,mon2,init2,fin2)
                            coup *= fc
                        else:
                            coup = 0.0
                        
                else:
                    coup = 0.0
            else:
                coup = 0.0
            
        return self.convert_energy_2_current_u(coup)
    
    
    def coupling(self, state1, state2):
=======
    def coupling(self, state1, state2, full=False):
>>>>>>> c5c428a2
        """Coupling between two aggregate states 
        
        
        Parameters
        ----------
        
        state1 : {ElectronicState, VibronicState}
            States for which coupling should be calculated
            
        
        """
        
        #
        # Coupling between two purely electronic states
        #
        if (isinstance(state1, ElectronicState) 
           and isinstance(state2, ElectronicState)):
                        
            if self.nmono > 1:
                # coupling within the bands
                if state1.band == state2.band:
                    #print("Band:", state1.band)
                    
                    if state1.band == 1:
                        
                        kk = state1.index - 1
                        ll = state2.index - 1
                        
                        if (kk >= 0) and (ll >= 0):
                            coup = self.resonance_coupling[kk,ll]
                        else:
                            coup = 0.0

                    else:
                        
                        els1 = state1.elsignature
                        els2 = state2.elsignature
                        Ns = len(els1)
                        sites = [0,0]
                        k = 0
                        # count differences
                        for i in range(Ns):
                            if els1[i] != els2[i]:
                                if (k == 0) or (k == 1):
                                    sites[k] = i
                                k += 1
                        # if there are exactly 2 differences, the differing
                        # two molecules are those coupled; sites[k] contains
                        # indiced those coupled molecules
                        if k == 2:
                            kk = sites[0]
                            ll = sites[1]
                            coup = self.resonance_coupling[kk,ll]   
                        else:
                            coup = 0.0
                        
                elif state1.band + 2 == state2.band:
                    
                    #print(state1.elsignature, state2.elsignature)
                    coup = 0.0
                        
                else:
                    coup = 0.0
    
            else:
                coup = 0.0
            
        #
        # Coupling between two general states
        #
        elif (isinstance(state1, VibronicState) 
          and isinstance(state2, VibronicState)):
              
            es1 = state1.elstate
            es2 = state2.elstate
            
            fc = self.fc_factor(state1, state2)
            
            # it make sense to calculate coupling only when the number
            # of molecules is larger than 1
            if self.nmono > 1:

                # coupling within the bands
                if es1.band == es2.band:
                    
                    # single exciton band
                    if es1.band == 1:
                        
                        kk = es1.index - 1
                        ll = es2.index - 1
                    
                        if (kk >= 0) and (ll >= 0):
                            coup = self.resonance_coupling[kk,ll]*fc
                        else:
                            coup = 0.0
                            
                    else:
                        
                        els1 = es1.elsignature
                        els2 = es2.elsignature
                        Ns = len(els1)
                        sites = [0,0]
                        k = 0
                        # count differences
                        for i in range(Ns):
                            if els1[i] != els2[i]:
                                if (k == 0) or (k == 1):
                                    sites[k] = i
                                k += 1
                        # if there are exactly 2 differences, the differing
                        # two molecules are those coupled; sites[k] contains
                        # indiced those coupled molecules
                        if k == 2:
                            kk = sites[0]
                            ll = sites[1]
                            #print(kk,ll,els1,els2)
                            ar1 = numpy.array(els1)
                            ar2 = numpy.array(els2)
                            df = numpy.abs(ar1-ar2)
                            sdf = numpy.sum(df)
                            if (sdf == 2):
                                mx1 = numpy.max([ar1[kk],ar2[kk]])
                                mx2 = numpy.max([ar1[ll],ar2[ll]])
                                #print("max:",mx1,mx2)
                                harm_fc = numpy.sqrt(numpy.real(mx1))
                                harm_fc = harm_fc*numpy.sqrt(numpy.real(mx2))
                                fc = fc*harm_fc
                                #print(harm_fc)
                                coup = self.resonance_coupling[kk,ll]*fc 
                            else:
                                coup = 0.0
                        else:
                            coup = 0.0
                            
                elif (numpy.abs(es1.band - es2.band) == 2) and full:
                    
                    #print(es1.elsignature, es2.elsignature)
                    #print("Here we calculate coupling between bands")
                    els1 = es1.elsignature
                    els2 = es2.elsignature
                    Ns = len(els1)
                    sites = [0,0]
                    k = 0
                    # count differences
                    for i in range(Ns):
                        if els1[i] != els2[i]:
                            if (k == 0) or (k == 1):
                                sites[k] = i
                            k += 1      
                    # if there are exactly 2 differences, the differing
                    # two molecules are those coupled; sites[k] contains
                    # indiced those coupled molecules
                    if k == 2:
                        kk = sites[0]
                        ll = sites[1]
                        coup = self.resonance_coupling[kk,ll]*fc    
                    else:
                        coup = 0.0  
                        
                else:
                    coup = 0.0
            else:
                coup = 0.0
            
        return self.convert_energy_2_current_u(coup)
    
    
    
    #######################################################################
    #
    # Generators
    #
    #######################################################################

    def elsignatures(self, mult=1, mode="LQ", emax=None):
        """ Generator of electronic signatures 
        
        Here we create signature tuples of electronic states. The signature
        is a tuple with as many integer numbers as the members of
        the aggregate. Each integer represents the state in which the 
        member of the aggregate is, e.g. 0 for ground state, 1 for the first
        excited state etc.
        
        
        Parameters
        ----------
        mult : int
            multiplicity of excitons
            
        mode : str {"LQ", "EQ"}
            mode of the functions.
            
            mode="LQ" returns all signatures of states with 
            multiplicity less than or equal to the `mult`  
           
            mode="EQ" returns signatures of states with a multiplicity
            given by `mult`
            
        """

        if mode not in ["LQ","EQ"]:
            raise Exception("Unknown mode")
            
        l = len(self.monomers)

        # list of maximum numbers of excitations on each sites
        if emax is None:
            omax = self.get_max_excitations()
        else:
            omax = emax
        
        if mult < 0:
            raise Exception("mult must be larger than or equal to zero")
           
        # define internal multiplicity which is dependent on the monomers
        mult_int = mult
        for mon in self.monomers:
            Nexct = numpy.sum(mon.Nb[:mult+1]) - mon.Nb.size # Count extra states in the bands
            mult_int += Nexct
        
        mlt = 0
        # iterate over all excition multiplicities
        while mlt <= mult_int:
            # no excitations (ground state)
            out = [0 for k in range(l)]
            # if this is the multiplicity 0, yield the ground state
            if (((mlt == 0) and (mode == "LQ")) or (mult==0)):
                yield tuple(out)
            else:
                k = 1
                # first we have only ground state signature
                ins = [out]
                strt = [0]
                while k <= mlt:
                    nins = [] 
                    nstr = []
                    # take all signatures in "ins" and add one excitation
                    for out_added, last in self._add_excitation(ins,strt,omax):
                        # if mlt excitation was added yield
                        if (((k == mlt) and (mode == "LQ"))
                          or((mult_int == k) and (mult_int == mlt))): 
                            band = 0
                            for ii in range(len(out_added)):
                               band += self.monomers[ii].which_band[out_added[ii]]
                            if band<= mult:
                               yield tuple(out_added)
                        else:
                            # make a list of all new signatures
                            nins.append(out_added)
                            # for each signature, save the index
                            # on which an excitation was added last
                            nstr.append(last)
                    # set the new signatures for processing in the iteration
                    ins = nins
                    strt = nstr
                    k += 1
            mlt += 1
            
                    
    def _add_excitation(self, inlists, strt, omax):
        """Adds one excitation to all submitted electronic signatures"""
        
        k = 0
        # go through all signatures
        for inlist in inlists:
            l = len(inlist)
            if len(omax) != l:
                raise Exception("arg omax has to be a list of the same \
                length as arg inlist")
            # go through all positions from the last index on (in order 
            # to create unique signatures)
            for i in range(strt[k],l):
                # if it is possible to add an excitation
                # make a new list and add
                if inlist[i] < omax[i]:
                    out = inlist.copy()
                    out[i] += 1
                    # yield the list and the index of the last added exitation
                    yield out, i  
            k += 1

    
    def vibsignatures(self, elsignature, approx=None):
        """ Generator of vibrational signatures 
        
        Parameters
        ----------
        
        approx : None or str
            Approximation used in generation of vibrational states
            Allowed values are None or "SPA"
            
        """
        cs = ElectronicState(self, elsignature)
        return cs.vsignatures(approx=approx)
    
    
    def allstates(self, mult=1, mode="LQ", all_vibronic=True, 
                  save_indices=False, vibgen_approx=None, Nvib=None,
                  vibenergy_cutoff=None,band_external=None):
        """ Generator of all aggregate states
        
        Iterator generating all states of the aggregate given a set
        of constraints.
        
        
        Parameters
        ----------
        
        mult : integer {0, 1, 2}
            Exciton multiplicity (ground state, single and double excitons). 
            All excitons with the multiplicity smaller or equal to ``mult``
            are generated by default
            
        mode : str {"LQ", "EQ"}
            If set to "LQ" generates excitons with smaller or equal 
            multiplicity than specified. If "EQ" is specified, generates only
            excitons with given multiplicity
            
        save_indices : bool
            If True, saves indices of all generated states, so that they can
            be later used.
            
        all_vibronic : bool
            If True, all generated states are of the type ``VibronicState``,
            even if no vibrational modes are specified. If False,
            ``ElectronicState`` is returned for pure electronic states
            
        vibgen_approx : str {"ZPA", "SPA", "TPA", "NPA", "SPPMA", "TPPMA", "NPPMA"}
            Type of approximation in generating vibrational states
            
        Nvib : integer
            Number of vibrational states that goes into "NPA" and "NPPMA" 
            approximations
            
        vibenergy_cutoff: float
            Maximum vibrational energy allowed in generation of vibrational
            states
        
        
        """
        ast = 0  # index counting all states
        ist = 0  # index counting electronic states
        
        # create list of electronic signatures
        es_list = []
        bands = []


        for ess1 in self.elsignatures(mult=mult, mode=mode):
            es1 = self.get_ElectronicState(ess1, ist)
            es_list.append(es1)
            if band_external is None:
                es1.band = self.get_StateBand(es1) # this should produce right bands without external definition
                
            bands.append(es1.band)
            ist +=1
        
        # If needed reorder according to the external band definition
        if band_external is not None:
            # change band for electronic system
            for band in band_external:
                bands[band[0]] = band[1]
                es_list[band[0]].band = band[1]
            new_indx = numpy.argsort(bands,kind='mergesort')
            
            # reorder according to bands
            es_list = [es_list[ii] for ii in new_indx]
        else:
            new_indx = numpy.argsort(bands,kind='mergesort')
            
            # reorder according to bands
            es_list = [es_list[ii] for ii in new_indx]
            bands = [bands[ii] for ii in new_indx]
            
            
            
#        
#        ist = 0  # index counting electronic states
        
        # run over all electronic states
#        for ess1 in self.elsignatures(mult=mult, mode=mode):
        for nn,es1 in enumerate(es_list):
#            
#            # generate electronic state
#            es1 = self.get_ElectronicState(ess1, ist)
            
            ess1 = es1.elsignature
            ist = es1.index

            if bands[nn] <= mult:
                # loop over all vibrational signatures in electronic states
                nsig = 0
                for vsig1 in es1.vsignatures(approx=vibgen_approx, N=Nvib,
                                             vibenergy_cutoff=vibenergy_cutoff):
                    
                    # create vibronic state with a given signature
                    s1 = VibronicState(es1, vsig1)
                    s1.band = bands[nn]  
                    #s1.elstate.band = bands[nn]                       
                    
                    if save_indices:
                        # save indices corresponding to vibrational sublevels
                        # of a given electronic state
                        self.vibindices[ist].append(ast)
                        self.vibsigs[ast] = (ess1, vsig1)
                        self.elinds[ast] = ist
    
    
                    yield ast ,s1
                    
                    ast += 1 # count all states
                    nsig += 1 # count the number of vibrational signatures    
                
                # if no vibrational signatures
                if nsig == 0:  
                    # if True return vibronic states even 
                    # for purely electronic state
                    if all_vibronic:
                        s1 = VibronicState(es1, None)
                    else:
                        s1 = es1
    
                if save_indices:
                    # save electronic signatures to be searchable later
                    self.elsigs[ist] = ess1
                    # save the band to which this electronic index corresponds
                    if band_external is None:
                        self.which_band[ist] = bands[nn]
                    else:
                        self.which_band[ist] = numpy.sum(ess1)
                
                #ist += 1 # count electronic states
            

    def elstates(self, mult=1, mode="LQ", save_indices=False):
        """ Generator of electronic states 
        
        """
        a = 0
        for ess1 in self.elsignatures(mult=mult, mode=mode):
            es1 = self.get_ElectronicState(ess1, a)
            yield a,es1
            a += 1
        

    
    def __str__(self):
        out  = "\nquantarhei.Aggregate object"
        out += "\n==========================="
        out += "\nname = %s" % self.name
        out += "\nnumber of molecules = %i " % self.nmono
        count = 0
        for nm in self.monomers:
            out += "\n\nMonomer %i" % count 
            out += str(nm)
            count += 1
            
        out += "\n\nResonance coupling matrix: "
        out +=   "\n-------------------------- "
        out += "\n"+str(self.resonance_coupling)
            
        out += "\n\nAggregate built = "+str(self._built)
        
        out +="\n\nSelected attributes"
        out +="\n--------------------"
        out +="\nmult = "+str(self.mult)
        out +="\nNel  = "+str(self.Nel)
        out +="\nNtot = "+str(self.Ntot)
        
        
        return out


    ###########################################################################
    #
    #    BUILDING
    #
    ###########################################################################
        
    def build(self, mult=1, sbi_for_higher_ex=False,
<<<<<<< HEAD
              vibgen_approx=None, Nvib=None, vibenergy_cutoff=None,
              band_external=None):
=======
              vibgen_approx=None, Nvib=None, vibenergy_cutoff=None, 
              fem_full=False):
>>>>>>> c5c428a2
        """Builds aggregate properties
        
        Calculates Hamiltonian and transition dipole moment matrices and
        sets up system-bath interaction 
        
        Parameters
        ----------
        
        mult : int
            exciton multiplicity
            
        sbi_for_higher_ex: bool
            If set True, system-bath information is explicitely created for
            higher exciton states (consistent with the specified parameters
            `mult`). If set False, it is expected that if system-bath
            interaction for higher excitons is needed, it will be reconstructed
            from the single exciton part of this object
            
        vibge_approx: 
            Approximation used in the generation of vibrational state.
            
        band_external : list of integers (dimension Nx2)
            redefinition of correspondence of individual electronic states to
            excitonic bands, e.g. [[4,1],[5,2]] means that 4th electronic state
            is moved to single exciton band and 5th electronic state
            to the second exciton band (zeroth electronic state is the ground 
            state). The mult must be high enough to allow the building the 
            original states, e.g for 2 two level carotenoids where S2-S2 
            interaction should mult=2 Because it is interaction between second
            excited state and secodn excited state
            
        
        NOTES:
        --------------
        good to check the bands before building the molecule with:

    for a, s1 in aggreg.allstates(mult=mult, 
                                    vibgen_approx=vibgen_approx, Nvib=Nvib,
                                    vibenergy_cutoff=vibenergy_cutoff):
         print(a,"elsign:",s1.elstate.elsignature,"vibsign:",s1.vsig,"elindex:",s1.elstate.index,"band:",s1.elstate.band)
            
        
            
        
        """
        manager = Manager()
        manager.set_current_units("energy", "int")
        
        # maximum multiplicity of excitons handled by this aggregate
        self.mult = mult 
        if sbi_for_higher_ex:
            self.sbi_mult = mult
        else:
            self.sbi_mult = 1
        
        #######################################################################
        #
        # Electronic and vibrational states
        #
        #######################################################################
        
        # total number of electronic states
        self.Nel = self.total_number_of_electronic_states(mult=mult)
        # TODO: correct generation of the electronic signatures (ordering)
        
        # storage for indices of vibrational states 
        self.vibindices = []
        # there are as many lists of indices as there are electronic states
        for i in range(self.Nel):
            self.vibindices.append([])
        
        # number of states in the aggregate (taking into account 
        # approximations in generation of vibrational states)
        Ntot = self.total_number_of_states(mult=mult, 
                                           vibgen_approx=vibgen_approx,
                                           Nvib=Nvib, save_indices=False, 
                                           vibenergy_cutoff=vibenergy_cutoff)
        # save total number of states (including vibrational)
        self.Ntot = Ntot
        # information about the band to which a state belongs
        #self.which_band = numpy.zeros(self.Ntot, dtype=numpy.int)
        self.which_band = numpy.zeros(self.Nel, dtype=numpy.int)
        # electronic signature for every state
        self.elsigs = [None]*self.Nel
        # vibrational signature for each state
        self.vibsigs = [None]*self.Ntot
        # FIXME: what is this???
        self.elinds = numpy.zeros(self.Ntot, dtype=numpy.int)
        # Hamiltonian matrix        
        HH = numpy.zeros((Ntot, Ntot), dtype=numpy.float64)
        # Transition dipole moment matrix
        DD = numpy.zeros((Ntot, Ntot, 3),dtype=numpy.float64)
        # Magnetic dipole moment matrix (in coordinate system centered on the molecule)
        MM = numpy.zeros((Ntot, Ntot, 3),dtype=numpy.complex128)
        # Rotatory strength matrix
        RR = numpy.zeros((Ntot, Ntot),dtype=numpy.float64)
        RRv = numpy.zeros((Ntot, Ntot),dtype=numpy.float64)
        RRm = numpy.zeros((Ntot, Ntot),dtype=numpy.float64)
        # Matrix of Franck-Condon factors
        FC = numpy.zeros((Ntot, Ntot), dtype=numpy.float64)
        # Matrix of the transition widths (their square roots)
        Wd = numpy.zeros((Ntot, Ntot), dtype=qr.REAL)
        # Matrix of dephasing rates
        Dr = numpy.zeros((Ntot, Ntot), dtype=qr.REAL)
        # Matrix of dephasing transformation coefficients
        self.Xi = numpy.zeros((Ntot, self.Nel), dtype=qr.REAL)
        
        # electronic indices if twice excited state (zero for all other states)
        twoex_indx = numpy.zeros((Ntot, 2), dtype=numpy.int)
        
        # Initialization of the matrix of couplings between states
        if not self.coupling_initiated: 
            # FIXME: Duplicate. coupling_vector is more general
            self.init_coupling_matrix() 
            self.init_coupling_vector()

        Ntot = self.total_number_of_states(mult=mult, 
                                           vibgen_approx=vibgen_approx,
                                           Nvib=Nvib, save_indices=True, 
                                           vibenergy_cutoff=vibenergy_cutoff,
                                           band_external=band_external)
        
        # repair band assignments for electronic states
        if band_external is not None:
            for ii in range(self.Ntot):
                elindx = self.elinds[ii]
                for newband in band_external:
                    if elindx == newband[0]:
                        self.which_band[elindx] = newband[1]
        
        #print(self.which_band, self.Ntot, len(self.which_band))
            
        # Set up Hamiltonian and Transition dipole moment matrices
        for a, s1 in self.allstates(mult=self.mult, 
                                    vibgen_approx=vibgen_approx, Nvib=Nvib,
                                    vibenergy_cutoff=vibenergy_cutoff,
                                           band_external=band_external):
            
            if a == 0:
                s0 = s1

            # diagonal Hamiltonian elements
            HH[a,a] = s1.energy()
            
            # get dephasing and width from the ground-state 
            # for each excited state
            elind = self.elinds[a]
            if (self.which_band[elind] == 1) or (self.which_band[elind] == 2):
                Wd[a,a] = numpy.sqrt(self.get_transition_width(s1, s0))
                Dr[a,a] = numpy.sqrt(self.get_transition_dephasing(s1, s0))

            # save composition of twice excited states
            if self.which_band[elind] == 2:
                # k_s counts excited molecules in the doubly exc. state
                # there are molecules 0 and 1 in diad (n,m)
                k_s = 0
                # counts positons in the electronic signature
                # i.e. it counts molecular index
                sig_position = 0 
                for i_s in s1.elstate.elsignature:
                    #if i_s == 1:
                    if i_s != 0: # allow the doubly excited states on single molecule
                        # we save indices of electronic states and 
                        # 0 is taken by the ground state
                        twoex_indx[a, k_s] = sig_position + 1 
                        k_s += 1
                    sig_position += 1    

                
            for b, s2 in self.allstates(mult=self.mult, 
                                    vibgen_approx=vibgen_approx, Nvib=Nvib,
                                    vibenergy_cutoff=vibenergy_cutoff,
                                    band_external=band_external): 
            
                DD[a,b,:] = numpy.real(self.transition_dipole(s1, s2))  
                MM[a,b,:] = self.transition_magnetic(s1, s2)
                FC[a,b] = numpy.real(self.fc_factor(s1, s2))
                # FIXME: Here we assume only excitation from the lowest state (lowest vibrational state)
                mon1=s1.get_monomer()
                mon2=s2.get_monomer()
                try:
                    if mon1 != -1 and mon2 != -1:
                        Ra = numpy.array(self.monomers[mon1].position,"f8")
                        Rb = numpy.array(self.monomers[mon2].position,"f8")
                        da = self.transition_dipole(s0, s1)
                        db = self.transition_dipole(s0, s2)
                        ma = self.transition_magnetic(s0, s1)
                        RR[a,b] = numpy.dot( (Ra - Rb), numpy.cross(da, db)) 
                        
                        Ea = s1.energy() - s0.energy()
                        try:
                            dav = self.transition_velocity_dipole(s0, s1)
                        except:
                            dav = -1j*Ea*da
                        RRv[a,b] = numpy.real(1j*numpy.dot(Ra, numpy.cross(dav,db)))
                        RRm[a,b] = numpy.real(1j*numpy.dot(db,ma))
                except:
                    pass
                
                if a != b:
<<<<<<< HEAD
                    #HH[a,b] = numpy.real(self.coupling(s1, s2)) 
                    #HH[a,b] = self.coupling(s1, s2) 
                    HH[a,b] = self.coupling_vec(s1, s2)
                
                nz1 = numpy.nonzero(s1.elstate.elsignature)[0]
                nz2 = numpy.nonzero(s2.elstate.elsignature)[0]
                if (nz1.size == 1) and (nz2.size == 1) and (nz1 == nz2) and (a!=b):
                    if s1.elstate.elsignature[nz1[0]] < s2.elstate.elsignature[nz2[0]]:
                        trwidth = self.get_transition_width(s2, s1)
                    else:
                        trwidth = 0.0
                        
                    if trwidth >= 0:
                        Wd[b,a] = numpy.sqrt(trwidth)
                    else:
                        Wd[b,a] = 0.0
            
            
=======
                    HH[a,b] = numpy.real(self.coupling(s1, s2, full=fem_full))
        
>>>>>>> c5c428a2
        # Storing Hamiltonian and dipole moment matrices
        self.HH = HH
        # Hamiltonian operator
        self.HamOp = Hamiltonian(data=HH)
        # dipole moments
        self.DD = DD
        # dipole moments
        self.MM = MM
        # Oscilatory strength
        self.RR = RR
        self.RRv = RRv
        self.RRm = RRm
        self.TrDMOp = TransitionDipoleMoment(data=DD) 
        self.TrMMOp = TransitionDipoleMoment(data=MM)
        # Franck-Condon factors
        self.FCf = FC
        # widths 
        self.Wd = Wd
        # dephasings
        self.Dr = Dr
        
        # composition of two-ex states
        # first index of state a is twoex_indx[0, a]
        self.twoex_indx = twoex_indx
        
        # squares of transition dipoles
        dd2 = numpy.zeros((Ntot, Ntot),dtype=numpy.float64)
        for a in range(Ntot):
            for b in range(Ntot):
                dd2[a,b] = numpy.dot(self.DD[a,b,:],self.DD[a,b,:])
        self.D2 = dd2
        # FIXME: do I need this??? Is it even corrrect??? (maybe amax?)
        # maximum of transition dipole moment elements
        self.D2_max = numpy.max(dd2)
    
        # Number of states in individual bands      
        self.Nb = numpy.zeros(self.mult+1, dtype=numpy.int)
#        for ii in range(self.mult+1):
#            self.Nb[ii] = self.number_of_states_in_band(band=ii,
#            vibgen_approx=vibgen_approx, Nvib=Nvib, 
#            vibenergy_cutoff=vibenergy_cutoff)
        for ii in range(self.Ntot):
            elindex = self.elinds[ii]
            band = self.which_band[elindex]
            self.Nb[band] += 1

        # Number of electronic states in individual bands      
        self.Nbe = numpy.zeros(self.mult+1, dtype=numpy.int)
#        for ii in range(self.mult+1):
#            self.Nbe[ii] = self.number_of_electronic_states_in_band(band=ii)
        for ii in range(self.Nel):
            band = self.which_band[ii]
            self.Nbe[band] += 1

        # prepare RWA indices and set info for Rotating Wave Approximation
        rwa_indices = numpy.zeros(self.mult+1, numpy.int)
        for ii in range(self.mult):
            rwa_indices[ii+1] = rwa_indices[ii]+self.Nb[ii]
        self.HamOp.set_rwa(rwa_indices)
        
        engtmp = numpy.diag(self.HH)
        self.vibenergy = engtmp.copy() # to keep site basis info also after diag.
        self.vibdipoles = self.DD.copy() # to keep site basis info also after diag.
        indxsorted = numpy.argsort(engtmp)
        self.vibsigs_engsort = [None]*self.Ntot
        for ii in range(self.Ntot):
            self.vibsigs_engsort[ii] = self.vibsigs[indxsorted[ii]]
       
        
        #######################################################################
        #
        # System-bath interaction
        #
        #######################################################################
 
        #
        #  There are two methods to set system-bath interaction
        #      1) Each molecule gets its bath correlation function
        #      2) Global energy gap correlation function matrix is set
        #
        
        # is energy gap correlation function matrix present?
        if self._has_egcf_matrix:
            
            nmonst = 0
            for monomer in self.monomers:
                nmonst += monomer.nel-1
            
            # Check the consistency of the energy gap correlation matrix
            if self.egcf_matrix.nob != nmonst:
                raise Exception("Correlation matrix has a size different" + 
                                " from the number of monomeric states")
            #FIXME The aggregate having a egcf matrix does not mean the monomers
            #have egcf matrices. They could just have correlation funtions.
            for i in range(self.nmono):
                if self.monomers[i]._is_mapped_on_egcf_matrix and \
                not (self.monomers[i].egcf_matrix is self.egcf_matrix):
                    # TODO: Ask about this - it would mean that every monomer has the same energy gap correlation function 
                    raise Exception("Correlation matrix in the monomer" +
                                    " has to be the same as the one of" +
                                    " the aggregate.")
            # seems like everything is consistent -> we can calculate system-
            # -bath interaction
            self._has_system_bath_interaction = True   
                     
        # if not, try to get one from monomers later
        else:
            
            self._has_system_bath_interaction = False
            
        # try to set energy gap correlation matrix from monomers
        if not self._has_system_bath_interaction:   
            
            # let's assume we can calculate EGCF matrix from monomers
            egcf_ok = True
            
            # get correlation function from a monomer
            try:
                egcf1 = self.monomers[0].get_transition_environment((0,1))
            except:
                # we cannot calculate EGCF matrix, there is no system-bath
                # interaction, or it is not based on correlation functions
                egcf_ok = False 
            
            # if we have correlation functions for nonomers, let's construct
            # the EGCF matrix
            if egcf_ok:
                # time axis of the first monomer
                time = egcf1.axis  
                # Number of correlation functions is the number of electronic
                # states minus ground state (this assumes that only electronic
                # states are coupled to the bath)
                Nelg = 1  # ASSUMPTION: here we assume a single electronic 
                          # ground state         
                if sbi_for_higher_ex:
                    # except for ground state, all electronic states have EGCF
                    Ncf = self.Nel - Nelg
                else:
                    # in single exciton, two-level molecule picture, there is
                    # a single correlation function per monomer
                    # ASSUMPTION: Two-level molecules
                    #Ncf = self.nmono
                    Ncf = self.Nel - Nelg   # We construct bigger correlation 
                                            # matrix, but fill only part
                    
                # instantiate the EGCF matrix object
                self.egcf_matrix = CorrelationFunctionMatrix(time, Ncf)
                
                # run over all electronic states
                for i in range(self.Nel):
                    
                    elsig = self.elsigs[i]  # eletronic signature of state i
                    nzr = numpy.nonzero(elsig)[0] # all nonzero elements of the
                                                  # signature
                    nnzr = nzr.size # number of nonzero elements in the 
                                    # signature
                    
                    # in single exciton band
                    if self.which_band[i] == 1 or nnzr==1:
                        j = i - Nelg
                        #mon = self.monomers[j]
                        mon = self.monomers[nzr[0]]
                        exct = elsig[nzr[0]]
                        # get correlation for a monomer
                        # ASSUMPTION: Two-level molecule
                        cfce = mon.get_transition_environment((0,exct))
                        # set correlation function into the diagonal of the
                        # EGCF matrix. Index corresponds to the monomer
                        mapi = self.egcf_matrix.set_correlation_function(cfce,
                                                                     [(j,j)])
                        # FIXME: what is returned?
                        if mapi <= 0:
                            raise Exception("Something's wrong")
                                                
                    # in two-exciton band
                    elif (self.which_band[i] == 2) and sbi_for_higher_ex and nnzr!=1:
                        l = i - Nelg
                        # monomers of a two-exciton state are obtaines
                        # FIXME: is this correct???
#                        j = self.elsigs[i][0]
#                        k = self.elsigs[i][1]
#                        mon1 = self.monomers[j]
#                        mon2 = self.monomers[k]
                        mon1 = self.monomers[nzr[0]]
                        mon2 = self.monomers[nzr[1]]
                        exct1 = elsig[nzr[0]]
                        exct2 = elsig[nzr[1]]
                        # we get correlation functions of the two monomers
                        # ASSUMPTION: Two-level molecules
                        cfce1 = mon1.get_transition_environment((0,exct1)) 
                        cfce2 = mon2.get_transition_environment((0,exct2))
                        # correlation functions are added to form a two-exciton
                        # correlation function
                        cfce = cfce1 + cfce2
                        # Two-exciton correlation function is set into
                        # EGCF matrix
                        mapi = self.egcf_matrix.set_correlation_function(cfce,
                                                                     [(l,l)])
                        
                        # FIXME: cross-correlation between double excitons
                        # needs to be handled.
                    
                        if mapi <= 0:
                            raise Exception("Something's wrong")

                    # some effective theory here
                    # FIXME: make sure we know what the ``sbi_for_higher_ex``
                    #        switch actually means
                    elif (self.which_band[i] == 2) and (not sbi_for_higher_ex):
                        # this should be handled by
                        # a map between double excitons and site cor. functions
                        pass
                    
                    # no theory for higher bands so-far
                    elif (self.which_band[i] > 2) and sbi_for_higher_ex:
                        pass
                    
                self._has_system_bath_interaction = True
                self._has_egcf_matrix = True   

# TODO: Repair the following for multilevel systems

        # if all needed for system-bath interaction is present
        # we can construct the SystemBathInteraction object
        if self._has_system_bath_interaction:
            
            # system interaction operators
            iops = []

            # how many operators should be created
            if sbi_for_higher_ex:
                Nop = self.Nel-1 # all electronic states
            else:
                Nop = self.Nbe[1] # we count only single excited states

            # count electronic states of monomeric basis
            nmonst = 0
            for monomer in self.monomers:
                nmonst += monomer.nel-1

            # if there are more states in the single exciton block
            # than the number of sites, it means we have vibrational states
            if nmonst != self.Nb[1]:
                # create a projection operator for each monomer
                # a monomer corresponds to one single excited state starting
                # with electronic index 1 (0 is the ground state)
                # ASSUMPTION: Two-level molecules 
                for i in range(1, Nop+1): 
                    op1 = Operator(dim=self.HH.shape[0],real=True)
                    # here we make a projector on a given electronic state |i>
                    # ASSUMPTION: Oscillator is represented by its eigenstates
# FIXME: if it should be projector on electronic states there should be elinds
#        instead of vibindexes
                    for j in self.vibindices[i]:
                        op1.data[j,j] = 1.0
                    iops.append(op1)      
                  
            # standard case with only electronic states
            else:
                # create a projection operator for each monomer
                # a monomer corresponds to one single excited state starting
                # with electronic index 1 (0 is the ground state)
                # ASSUMPTION: Two-level molecules 
                for i in range(1, Nop+1): 
                    op1 = Operator(dim=self.HH.shape[0],real=True)
                    op1.data[i,i] = 1.0
                    iops.append(op1)
# HERE I have finished
            # we create SystemBathInteraction object
            self.sbi = SystemBathInteraction(iops,
                                self.egcf_matrix, system=self)  
                                                 
        else:
            # system-bath interaction is not present
            pass 
            
        self._built = True
    
        manager.unset_current_units("energy")
        
        
    def rebuild(self, mult=1, sbi_for_higher_ex=False,
              vibgen_approx=None, Nvib=None, vibenergy_cutoff=None):
        """Cleans the object and rebuilds it
        
        """
        self.clean()
        self.build(mult=mult, sbi_for_higher_ex=sbi_for_higher_ex,
              vibgen_approx=vibgen_approx, Nvib=Nvib,
              vibenergy_cutoff=vibenergy_cutoff)
        
        
    
    ###########################################################################
    #
    #    POST BUILDING METHODS
    #
    ########################################################################### 

    def trace_over_vibrations(self, operator, Nt=None):
        """Average an operator over vibrational degrees of freedom
        
        Average MUST be done in site basis. Only in site basis
        we can distinguish the vibrational states properly
        
        """
        n_indices = 2
        evolution = False
        whole = False
        
        if operator.dim == self.Ntot:
            
            if isinstance(operator, ReducedDensityMatrix) or \
               isinstance(operator, DensityMatrix):
                
                nop = ReducedDensityMatrix(dim=self.Nel)
                
                
            elif isinstance(operator, ReducedDensityMatrixEvolution) or \
               isinstance(operator, DensityMatrixEvolution):
                
                if Nt is not None:
                    nop = ReducedDensityMatrix(dim=self.Nel)
                    evolution = True
                    whole = False
                else:
                    nop = ReducedDensityMatrixEvolution(operator.TimeAxis)
                    rhoi = ReducedDensityMatrix(dim=self.Nel)
                    # we set zero initial condition, because this initialized 
                    # the data storage
                    nop.set_initial_condition(rhoi)
                    evolution = True
                    whole = True
                                    
            else:
                raise Exception("Operation not implemented for this type: "+
                                operator.__class__.__name__)
            
            if n_indices == 2:
                
                # convert to representation by ground-state oscillator
                
                # FIXME: This limitation might not be necessary
                # in the ground states of all monomers, there must be the same
                # or greater number of levels than in the excited state
                
                # over all monomers
                for k in range(self.nmono):
                    mono = self.monomers[k]
                    # over all modes
                    n_mod = mono.get_number_of_modes()
                    for i in range(n_mod):
                        mod = mono.get_Mode(i)
                        n_g = mod.get_nmax(0)
                        # over all excited states
                        # FIXME: this should be mono.Nel as in Aggregate
                        for j in range(mono.nel):
                            if (j > 0):
                                n_e = mod.get_nmax(j)
                                if n_e > n_g:
                                    raise Exception("Number of levels"+
                        " in the excited state of a molecule has to be \n"+
                        "the same or smaller than in the ground state")
                        
                
                # do the conversion
                
                # 
                # ground state vibrational states
                #
                stgs = []
                for i_g in self.vibindices[0]:
                    vs_g = self.vibsigs[i_g]
                    stg = self.get_VibronicState(vs_g[0],
                                                vs_g[1])
                    stgs.append(stg)
                
                FcProd = numpy.zeros_like(self.FCf)
                for i in range(FcProd.shape[0]):
                    for j in range(FcProd.shape[1]):
                        for i_g in range(self.Nb[0]):
                            FcProd[i, j] += self.FCf[i_g, i]*self.FCf[j, i_g]
                    
                if evolution:
                    if whole:
                        # loop over electronic states n, m
                        for n in range(self.Nel):
                            for i_n in self.vibindices[n]:
                                for m in range(self.Nel):
                                    for i_m in self.vibindices[m]:
                                        nop._data[:, n, m] += \
                                            operator._data[:, i_n, i_m]*FcProd[i_n, i_m]
                        
                    else:
                        # loop over electronic states n, m
                        for n in range(self.Nel):
                            for i_n in self.vibindices[n]:
                                for m in range(self.Nel):
                                    for i_m in self.vibindices[m]:
                                        nop._data[n,m] += \
                                            operator._data[Nt, i_n, i_m]*FcProd[i_n, i_m]                
                    
                else:
                    # loop over electronic states n, m
                    for n in range(self.Nel):
                        for i_n in self.vibindices[n]:
                            for m in range(self.Nel):
                                for i_m in self.vibindices[m]:                                     
                                    nop._data[n,m] += \
                                        operator._data[i_n, i_m]*FcProd[i_n, i_m] 
                                
            else:
                raise Exception("Cannot trace over this object: "+
                                "wrong number of indices")
                            
            return nop
        
        else:
            raise Exception("Incompatible operator")


    def convert_to_DensityMatrix(self, psi, trace_over_vibrations=True):
        """Converts StateVector into DensityMatrix (possibly reduced one)
        
        """
    
        if trace_over_vibrations:
            
            if isinstance(psi, StateVector):
                rho = psi.get_DensityMatrix()
                rho = self.trace_over_vibrations()
            elif isinstance(psi, StateVectorEvolution):
                # FIXME: Implement direct conversion
                rho = psi.get_DensityMatrixEvolution()
                rho = self.trace_over_vibrations()
            
        else:
            
            if isinstance(psi, StateVector):
                rho = psi.get_DensityMatrix()
            elif isinstance(psi, StateVectorEvolution):
                rho = psi.get_DensityMatrixEvolution()
        
        return rho


    def get_RWA_suggestion(self):
        """Returns average transition energy 
        
        Average transition energy of the monomer as a suggestion for 
        RWA frequency
        
        """
        
        Nn = self.Nb[1]  # number of monomers
        esum = 0.0
        for i in range(Nn):
            mn = self.monomers[i] 
            omeg = mn.get_energy(1) - mn.get_energy(0)
            esum += omeg

        return esum/Nn
        
    
    def get_RelaxationTensor(self, timeaxis,
                       relaxation_theory=None,
                       time_dependent=False,
                       secular_relaxation=False,
                       relaxation_cutoff_time=None,
                       coupling_cutoff=None,
                       recalculate=True,
                       as_operators=False):
        """Returns a relaxation tensor corresponding to the aggregate
        
        
        Parameters
        ----------
        
        timeaxis : TimeAxis
            Time axis of the relaxation tensor calculation. It has to be 
            compatible with the time axis of the correlation functions
            
        relaxation_theory: str
            One of the available relaxation theories
            
        time_dependent : boolean
            Should the relaxation tensor time dependent?
            
        secular_relaxation :
            Should the tensor be secular?
        
        
        Returns
        -------
        
        RR : RelaxationTensor
            Relaxation tensor of the aggregate
            
        ham : Hamiltonian
            Hamiltonian corresponding to the aggregate, renormalized by
            the system-bath interaction
            
            
        """
        
        from ..qm import RedfieldRelaxationTensor
        from ..qm import TDRedfieldRelaxationTensor
        from ..qm import FoersterRelaxationTensor
        from ..qm import TDFoersterRelaxationTensor
        from ..qm import RedfieldFoersterRelaxationTensor
        from ..qm import TDRedfieldFoersterRelaxationTensor
        from ..qm import LindbladForm
        
        from ..core.managers import eigenbasis_of

        if self._built:
            ham = self.get_Hamiltonian()
            sbi = self.get_SystemBathInteraction()
        else:
            raise Exception()
        
        #
        # Dictionary of available theories
        #
        theories = dict()
        theories[""] = [""]
        theories["standard_Redfield"] = ["standard_Redfield","stR","Redfield",
                                         "CLME2","QME"]
        theories["standard_Foerster"] = ["standard_Foerster","stF","Foerster"]
        theories["combined_RedfieldFoerster"] = ["combined_RedfieldFoerster",
                                                 "cRF","Redfield-Foerster"]
        #
        # Future
        #
        theories["modified_Redfield"] = ["modifield_Redfield", "mR"]
        theories["noneq_modified_Redfield"] = ["noneq_modified_Redfield", 
                                               "nemR"]
        theories["generalized_Foerster"] = ["generalized_Foerster", "gF", 
                                            "multichromophoric_Foerster"]
        theories["noneq_Foerster"] = ["noneq_Foerster", "neF"]
        theories["combined_WeakStrong"] = ["combined_WeakStrong", "cWS"]
        theories["Lindblad_form"] = ["Lindblad_form", "Lf"]
        theories["electronic_Lindblad"] = ["electronic_Lindblad", "eLf"]

        #if ((not recalculate) and 
        #    (relaxation_theory in theories[self._relaxation_theory])):
        #    return self.RelaxationTensor, self.RelaxationHamiltonian
            
        
        if relaxation_theory in theories["standard_Redfield"]:
            
            if time_dependent:
                
                # Time dependent standard Refield
            
                ham.protect_basis()
                with eigenbasis_of(ham):
                    relaxT = TDRedfieldRelaxationTensor(ham, sbi, 
                                        cutoff_time=relaxation_cutoff_time,
                                        as_operators=as_operators)
                    if secular_relaxation:
                        relaxT.secularize() 
                ham.unprotect_basis()                        
                                                
            else:
            
                # Time independent standard Refield
            
                
                ham.protect_basis()
                
                with eigenbasis_of(ham):
                    relaxT = RedfieldRelaxationTensor(ham, sbi,
                                                    as_operators=as_operators)
                    
                    if secular_relaxation:
                        relaxT.secularize()
                    
                ham.unprotect_basis()  

                
            self.RelaxationTensor = relaxT
            self.RelaxationHamiltonian = ham
            self._has_relaxation_tensor = True
            self._relaxation_theory = "standard_Redfield"
                
            return relaxT, ham
            
        elif relaxation_theory in theories["standard_Foerster"]:
            
            if time_dependent:
                
                # Time dependent standard Foerster               
                relaxT = TDFoersterRelaxationTensor(ham, sbi)
                dat = numpy.zeros((ham.dim,ham.dim),dtype=numpy.float64)
                for i in range(ham.dim):
                    dat[i,i] = ham._data[i,i]
                ham_0 = Hamiltonian(data=dat)
          
            else:
            
                # Time independent standard Foerster
            
                #
                # This is done strictly in site basis
                #
            
                relaxT = FoersterRelaxationTensor(ham, sbi)
                dat = numpy.zeros((ham.dim,ham.dim),dtype=numpy.float64)
                for i in range(ham.dim):
                    dat[i,i] = ham._data[i,i]
                ham_0 = Hamiltonian(data=dat)
                
            # The Hamiltonian for propagation is the one without 
            # resonance coupling         
            self.RelaxationTensor = relaxT
            self.RelaxationHamiltonian = ham_0
            self._has_relaxation_tensor = True
            self._relaxation_theory = "standard_Foerster"
            
            return relaxT, ham_0
                
        elif relaxation_theory in theories["combined_RedfieldFoerster"]:
            
            if time_dependent:
                
                # Time dependent combined tensor
                ham.subtract_cutoff_coupling(coupling_cutoff)
                ham.protect_basis()
                with eigenbasis_of(ham):
                    relaxT = \
                             TDRedfieldFoersterRelaxationTensor(ham, sbi,
                                            coupling_cutoff=coupling_cutoff,
                                            cutoff_time=relaxation_cutoff_time)
                    if secular_relaxation:
                        relaxT.secularize()
                ham.unprotect_basis()
                ham.recover_cutoff_coupling()                        
                        
            else:
            
                # Time independent combined tensor           
                ham.subtract_cutoff_coupling(coupling_cutoff)
                ham.protect_basis()
                with eigenbasis_of(ham):
                    relaxT = \
                             RedfieldFoersterRelaxationTensor(ham, sbi,
                                            coupling_cutoff=coupling_cutoff,
                                            cutoff_time=relaxation_cutoff_time)
                    if secular_relaxation:
                        relaxT.secularize()

                    #print("Last line of the context", Manager().get_current_basis())
                #print("Left context", Manager().get_current_basis())
                ham.unprotect_basis()
                ham.recover_cutoff_coupling()

            #
            # create a corresponding propagator
            #
            ham1 = Hamiltonian(data=ham.data.copy())
            ham1.subtract_cutoff_coupling(coupling_cutoff)

            self.RelaxationTensor = relaxT
            self.RelaxationHamiltonian = ham1
            self._has_relaxation_tensor = True
            self._relaxation_theory = "combined_RedfieldFoerster"
            
            return relaxT, ham1       
            
        elif relaxation_theory in theories["combined_WeakStrong"]: 
            
            pass
 
        elif relaxation_theory in theories["Lindblad_form"]:
            
            if time_dependent:
                
                # Time dependent standard Refield
                raise Exception("Time dependent Lindblad not implemented yet")

            else:
            
                # Linblad form
            
                #ham.protect_basis()
                #with eigenbasis_of(ham):
                relaxT = LindbladForm(ham, sbi)
                if secular_relaxation:
                    relaxT.convert_2_tensor()
                    relaxT.secularize()
                #ham.unprotect_basis()  
                
            self.RelaxationTensor = relaxT
            self.RelaxationHamiltonian = ham
            self._has_relaxation_tensor = True
            self._relaxation_theory = "Lindblad_form"
                
            return relaxT, ham
 
        elif relaxation_theory in theories["electronic_Lindblad"]:
            
            if time_dependent:
                
                # Time dependent standard Refield
                raise Exception("Time dependent Lindblad not implemented yet")

            else:
            
                # For purely electronic system, calculate normal Lindblad form
                if self.Ntot == self.Nel:
                    relaxT, ham = self.get_RelaxationTensor(timeaxis, 
                                relaxation_theory="Lindblad_form",
                                time_dependent=time_dependent,
                                secular_relaxation=secular_relaxation,
                                relaxation_cutoff_time=relaxation_cutoff_time,
                                coupling_cutoff=coupling_cutoff,
                                recalculate=recalculate)
                # if vibrational states are present, we create a new SBI
                else:
                    # we assume that we have only electronic sbi
                    # FIXME: make sure that Molecule also has Nel
                    if sbi.system.Nel == sbi.KK.shape[1]:
                        # upgrade sbi to vibrational levels
                        
                        eKK = sbi.KK
                        vKK = numpy.zeros((sbi.KK.shape[0], ham.dim, ham.dim),
                                          dtype=numpy.float64)
                        
                        # use eKK to calculate vKK
                        
                        sbi.KK = vKK
                    else:
                        raise Exception("SystemBathInteraction object has to"+
                                        " purely electronic")
                        
                    relaxT = LindbladForm(ham, sbi)
                
                if secular_relaxation:
                    relaxT.convert_2_tensor()
                    relaxT.secularize()

            self.RelaxationTensor = relaxT
            self.RelaxationHamiltonian = ham
            self._has_relaxation_tensor = True
            self._relaxation_theory = "Lindblad_form"
                
            return relaxT, ham

             
        else:
            
            raise Exception("Theory not implemented")
        
      
    def get_ReducedDensityMatrixPropagator(self, timeaxis,
                       relaxation_theory=None,
                       time_dependent=False,
                       secular_relaxation=False, 
                       relaxation_cutoff_time=None,
                       coupling_cutoff=None,
                       as_operators=False,
                       recalculate=True):
        """Returns propagator of the density matrix
        
        
        
        """
        
        
        from ..qm import ReducedDensityMatrixPropagator
        from ..core.managers import eigenbasis_of
        
            
        relaxT, ham = self.get_RelaxationTensor(timeaxis,
                       relaxation_theory=relaxation_theory,
                       time_dependent=time_dependent,
                       secular_relaxation=secular_relaxation, 
                       relaxation_cutoff_time=relaxation_cutoff_time,
                       coupling_cutoff=coupling_cutoff,
                       recalculate=recalculate,
                       as_operators=as_operators)
        
        with eigenbasis_of(ham):
            prop = ReducedDensityMatrixPropagator(timeaxis, ham, relaxT)
            
        
        return prop

        
    #FIXME: There must be a general theory here
    def get_RedfieldRateMatrix(self):
        
        from ..qm import RedfieldRateMatrix
        from ..core.managers import eigenbasis_of
        
        if self._built:
            ham = self.get_Hamiltonian()
            sbi = self.get_SystemBathInteraction()
        else:
            raise Exception()        

        ham.protect_basis()
        with eigenbasis_of(ham):
            RR = RedfieldRateMatrix(ham, sbi)
        ham.unprotect_basis()
        
        return RR

            
    def diagonalize(self):
        """Transforms some internal quantities into diagonal basis 
           
        """
        
        if self._diagonalized:
            return
        
        ee,SS = numpy.linalg.eigh(self.HH)
        
        self.HD = ee
        self.SS = SS
        self.S1 = numpy.linalg.inv(SS)
        
        self.HH = numpy.dot(self.S1,numpy.dot(self.HH,self.SS))
        
        
        #
        # some quantities to be precalculated for two-ex lineshape
        # 1->2 has to be trasformed first because we need untransformed 0->1
        # for such a transformation
        #
        N1b = self.Nb[0]+self.Nb[1]

        
        #  \kappa_{nA} = 
        #  \sum_{K}(\delta_{nk}+\delta_{nl})*|\langle A | K\rangle|^2 
        #
        #  where K is a two-exc. state K = (k,l), A is a two-ex. state
        #  and n is a single exciton state
        #
        #  Below aa1 = A, aa2 = n, aa3 = K, st_k = k and st_l = l 
        #
        kappa = numpy.zeros((self.Ntot, self.Ntot), dtype=qr.REAL)
        # Kronecker delta over all states
        delta = operator_factory(self.Ntot).unity_operator()
        
        if self.mult >= 2:
            
            Wd_tmp = self.Wd.copy()
            WW = numpy.zeros(self.Wd.shape,dtype=qr.REAL)
            
            N2b = self.Nb[0]+self.Nb[1]+self.Nb[2]

            
#            # all states (and 2-ex band selected)
#            for kk1 in range(self.Nel):
#                el1 = self.elinds[kk1]
#                if self.which_band[el1] == 2:
#                    # all states corresponding to electronic two-exc. state kk
#                    for aa1 in self.vibindices[kk1]:
#                        
#                        # all states and (1-ex band selected)
#                        for kk2 in range(self.Nel):
#                            el2 = self.elinds[kk2]
#                            if self.which_band[el2] == 1:
#                                for aa2 in self.vibindices[kk2]:
#                                    
#                                    # all states and (2-ex band selected)
#                                    for kk3 in range(self.Nel):
#                                        el3 = self.elinds[kk3]
#                                        if self.which_band[el3] == 2:
#                                            for aa3 in self.vibindices[kk3]:
#                                                st_k = self.twoex_indx[aa3,0]
#                                                st_l = self.twoex_indx[aa3,1]
#                                                kappa[aa2, aa1] += (
#                                                     (delta[aa2, st_k] 
#                                                    + delta[aa2, st_l])*
#                                                     (SS[aa3, aa1]**2))
#                                                print(aa2,aa1,kappa[aa2, aa1],self.elsigs[aa1],self.elsigs[aa2],self.elsigs[aa3])
            
            # all states (and 2-ex band selected)
            for kk1_2x in range(N1b, N2b):
                elsig1 = self.vibsigs[kk1_2x][0]
                for kk2_2x in range(N1b, N2b):
                    elsig2 = self.vibsigs[kk2_2x][0]
                    for nn in range(self.nmono):
                        if (elsig1[nn] == 0) or (elsig2[nn] == 0):
                            continue
                        elif (elsig1[nn] == elsig2[nn]):
                            width = self.monomers[nn].get_transition_width((0,elsig1[nn]))
                            # Wd is numpy.sqrt(width)
                        else:
                            width = self.monomers[nn].get_transition_width((elsig1[nn],elsig2[nn]))
                        
                        WW[kk1_2x, kk2_2x] += width

#                                                     
            #
            # Cross terms
            #
#            print("Start:",self.Wd)
            for aa_2x in range(N1b, N2b):
                for alpha in range(N1b):
                    self.Wd[aa_2x, alpha] = 0.0
                    for nn_2x in range(N1b, N2b):
                        for k_1x in range(N1b):
                            st_n = self.twoex_indx[nn_2x, 0]
                            st_m = self.twoex_indx[nn_2x, 1]
                            elsig_1x = self.vibsigs[k_1x][0]
                            elsig_2x = self.vibsigs[nn_2x][0]
#                            print(elsig_1x,elsig_2x,self.twoex_indx[nn_2x])
                            if st_m != 0:
                                self.Wd[aa_2x, alpha] += \
                                  (Wd_tmp[k_1x, k_1x]**2)*\
                                  (delta[elsig_1x[st_n-1], elsig_2x[st_n-1]] + 
                                   delta[elsig_1x[st_m-1], elsig_2x[st_m-1]])*\
                                   (SS[nn_2x, aa_2x]**2)*(SS[k_1x, alpha]**2)  
#                                  ((Wd_tmp[st_n, st_n]**2)*delta[st_n, k_1x] +
#                                   (Wd_tmp[st_m, st_m]**2)*delta[st_m, k_1x])*\
                            else:
                                self.Wd[aa_2x, alpha] += \
                                    Wd_tmp[nn_2x,k_1x]**2 *\
                                    (SS[nn_2x, aa_2x]**2)*(SS[k_1x, alpha]**2) 
                                 
            self.Wd[N1b:N2b,0:N1b] = numpy.sqrt(self.Wd[N1b:N2b,0:N1b])
            self.Wd[0:N1b,N1b:N2b] = numpy.transpose(self.Wd[N1b:N2b,0:N1b])
            #print(self.Wd[N1b:N2b,0:N1b])
            
            #
            # Transform line shapes for 1->2 transitions
            #
            # Do not transform lineshapes for 1->2 on single molecule
            Wd_a = numpy.zeros(N2b, dtype=qr.REAL)
            Dr_a = numpy.zeros(N2b, dtype=qr.REAL)
#            print("Transform:",self.Wd)
            for aa in range(N1b, N2b):
                for nn in range(N1b, N2b):
                    for mm in range(N1b, N2b):
                        Wd_a[aa] += (SS[nn, aa]**2)*(SS[mm, aa]**2)*WW[nn, mm]
            W_aux = numpy.diag(numpy.sqrt(Wd_a))
            self.Wd[N1b:N2b,N1b:N2b] = W_aux[N1b:N2b,N1b:N2b]
#            print("Between:",self.Wd)

        #
        # Transform line shapes for 0->1 transitions
        #
        Wd_a = numpy.zeros(N1b, dtype=qr.REAL)
        Dr_a = numpy.zeros(N1b, dtype=qr.REAL)
        for ii in range(N1b):
            for nn in range(N1b):
                Wd_a[ii] += (self.Wd[nn,nn]**2)*abs(SS[ii,nn])**4
                Dr_a[ii] += (self.Dr[nn,nn]**2)*abs(SS[ii,nn])**4
        Wd_a = numpy.sqrt(Wd_a)
        Dr_a = numpy.sqrt(Dr_a)
        
        
        self.Wd[0:N1b,0:N1b] = numpy.diag(Wd_a)
        self.Dr[0:N1b,0:N1b] = numpy.diag(Dr_a)
                                       
        
        #
        #
        # Coefficients xi_{ai} to transform pure dephasing of electronic coherence
        #
        #
        # all states and (1-ex band selected)
        for aa in range(N1b):
            for ii in range(self.Nel):
                el2 = self.elinds[ii]
                if self.which_band[el2] == 1:
                    for ialph in self.vibindices[ii]:
                        self.Xi[aa, ii] += SS[aa, ialph]**2
        
        #
        # Transform transition dipole moments
        #
        for n in range(3):
            self.DD[:,:,n] = numpy.dot(self.S1,
                               numpy.dot(self.DD[:,:,n],self.SS))
        
        Ntot = self.HH.shape[0]
        dd2 = numpy.zeros((Ntot,Ntot),dtype=numpy.float64)
        for a in range(Ntot):
            for b in range(Ntot):
                dd2[a,b] = numpy.dot(self.DD[a,b,:],self.DD[a,b,:])
        #print(dd2)
        self.D2 = dd2
        self.D2_max = numpy.max(dd2)
        
        self.rho0 = numpy.zeros(self.HH.shape, dtype=qr.COMPLEX)
        self.rho0[0,0] = 1.0
        
        self._diagonalized = True
        

    def _thermal_population(self, temp=0.0, subtract=None, 
                            relaxation_hamiltonian=None, start=0):
        """Thermal populations at temperature temp
        
        Thermal populations calculated from the diagonal elements
        of the Hamiltonian.
        
        Parameters
        ----------
        
        temp : float
            Temperature in Kelvins
            
        subtract : list like
            Reoreganization energies to subtract from the Hamiltonian
            
        relaxation_hamiltonian: array
            Hamiltonian according to which we form thermal equilibrium
        
        """
        
        from ..core.units import kB_intK
        
        kBT = kB_intK*temp
        
        #if not relaxation_hamiltonian:
        #    HH = self.get_Hamiltonian()
        #else:
        #    HH = relaxation_hamiltonian
        HH = relaxation_hamiltonian
        
        # This is all done with arrays, not with Qrhei objects
        #HH = HH.data
        dim = HH.shape[0]
        
        if subtract is None:
            subtract = numpy.zeros(dim, dtype=numpy.float64)
        
        rho0 = numpy.zeros((dim, dim),dtype=numpy.complex128)
            
              
        if temp == 0.0:
            rho0[start,start] = 1.0
        
        else:
            # FIXME: we assume only single exciton band
        
            ens = numpy.zeros(dim-start, dtype=numpy.float64)

            # we specify the basis from outside. This allows to choose 
            # canonical equilibrium in arbitrary basis
            for i in range(start, dim):
                ens[i-start] = HH[i,i] - subtract[i-start] 
            
            ne = numpy.exp(-ens/kBT)
            sne = numpy.sum(ne)
            rho0_diag = ne/sne
            rho0[start:,start:] = numpy.diag(rho0_diag)
    
        
        return rho0

    
    def _impulsive_population(self, relaxation_theory_limit="weak_coupling", 
                              temperature=0.0):
        """Impulsive excitation of the density matrix from ground state
        
        """
        
        rho = self.get_DensityMatrix(condition_type="thermal", 
                            relaxation_theory_limit=relaxation_theory_limit,
                            temperature=temperature)
        rho0 = rho.data
        
        DD = self.TrDMOp.data
        
        # abs value of the transition dipole moment
        dabs = numpy.sqrt(DD[:,:,0]**2 + \
                          DD[:,:,1]**2 + DD[:,:,2]**2)
        # excitation from bra and ket
        rho0 = numpy.dot(dabs, numpy.dot(rho0,dabs))
        
        return rho0
        
        
    def get_DensityMatrix(self, condition_type=None,
                                relaxation_theory_limit="weak_coupling",
                                temperature=None,
                                relaxation_hamiltonian=None):
        """Returns density matrix according to specified condition
        
        Returs density matrix to be used e.g. as initial condition for
        propagation.
        
        Parameters
        ----------
        
        condition_type : str
            Type of the initial condition. If None, the property rho0, which 
            was presumably calculated in the past, is returned.
            
        relaxation_theory_limits : str {weak_coupling, strong_coupling}
            Type of the relaxation theory limits; 
            We mean the system bath coupling. When `weak_coupling` is chosen, 
            the density matrix is returned in form of a canonical equilibrium 
            in terms of the exciton basis. For `strong_coupling`, 
            the canonical equilibrium is calculated in site basis with site 
            energies striped of reorganization energies.
            
        temperature : float
            Temperature in Kelvin
            
        relaxation_hamiltonian : 
            Hamiltonian according to which we form thermal equilibrium. In case
            of `strong_coupling`, no reorganization energies are subtracted -
            we assume that the supplied energies are already void of them.
            
        Condition types
        ---------------
        
        thermal 
            Thermally equilibriated population of the whole density matrix
            
        thermal_excited_state 
            Thermally equilibriuated excited state
            
        impulsive_excitation
            Excitation by ultrabroad laser pulse
            
        """
        
        # aggregate must be built before we call this method
        if not self._built:
            raise Exception("Aggregate must be built before"
                            +" get_DensityMatrix can be invoked.")

        # if Aggregate has interaction with the bath, temperature 
        # is already defined
        if temperature is None:
            if self.sbi is None:
                temperature = 0.0
            elif self.sbi.has_temperature():
                temperature = self.sbi.get_temperature()
            else:
                temperature = 0.0
            
        # if no condition is specified, it is understood that we return
        # internal rho0, which was calculated sometime in the past
        if condition_type is None:
            return DensityMatrix(data=self.rho0)
        
        
        # impulsive excitation from a thermal ground state
        elif condition_type == "impulsive_excitation":
            rho0 = self._impulsive_population(
                              relaxation_theory_limit=relaxation_theory_limit, 
                              temperature=temperature)
            self.rho0 = rho0
            return DensityMatrix(data=self.rho0)
           
            
        # thermal population based on the total Hamiltonian
        elif condition_type == "thermal":

            if not relaxation_hamiltonian:
                Ham = self.get_Hamiltonian()
            else:
                Ham = relaxation_hamiltonian
            
            # FIXME: weak and strong limits not distinguished
            rho0 = self._thermal_population(temperature, 
                                            relaxation_hamiltonian=Ham.data)
            
            self.rho0 = rho0
            return DensityMatrix(data=self.rho0)            
        
        elif condition_type == "thermal_excited_state":
                            
            if relaxation_theory_limit == "strong_coupling":
                
                start = self.Nb[0] # this is where excited state starts
                n1ex= self.Nb[1] # number of excited states in one-ex band
                
                if not relaxation_hamiltonian:
                    HH = self.get_Hamiltonian()
                    Ndim = HH.dim
                    re = numpy.zeros(Ndim-start, dtype=numpy.float64)
                    # we need to subtract reorganization energies
                    for i in range(n1ex):
                        re[i] = \
                        self.sbi.get_reorganization_energy(i)
                else:
                    HH = relaxation_hamiltonian
                    Ndim = HH.dim
                    re = numpy.zeros(Ndim-start, dtype=numpy.float64)
                    # here we assume that reorganizaton energies are already
                    # removed

                   
                # we get this in SITE BASIS
                ham = HH.data
                
                rho0 = self._thermal_population(temperature, 
                                                subtract=re,
                                                relaxation_hamiltonian=ham,
                                                start=start)
                
            elif relaxation_theory_limit == "weak_coupling":

                if not relaxation_hamiltonian:
                    Ham = self.get_Hamiltonian()
                else:
                    Ham = relaxation_hamiltonian
                    
                # we get this in EXCITON BASIS
                with qr.eigenbasis_of(Ham):
                    H = Ham.data
                    
                start = self.Nb[0] # this is where excited state starts
                
                # we subtract lowest energy to ease the calcultion,
                # but we do not remove reorganization enegies
                subt = numpy.zeros(H.shape[0])
                subtfil = numpy.amin(numpy.array([H[ii,ii] \
                                    for ii in range(start, H.shape[0])]))
                subt.fill(subtfil) 
                
                rho0 = self._thermal_population(temperature,\
                            subtract = subt,
                            relaxation_hamiltonian=H,
                            start=start)
                
            else:
                raise Exception("Unknown relaxation_theory_limit")
                
            self.rho0 = rho0
            return DensityMatrix(data=self.rho0)
            
        else:
            raise Exception("Unknown condition type")
        #
        # TESTED

        
    def get_temperature(self):
        """Returns temperature associated with this aggregate
        
        
        The temperature originates from the system-bath interaction
        
        """

        # aggregate must be built before we call this method
        if not self._built:
            raise Exception()
            
        return self.sbi.CC.get_temperature()
        #
        # TESTED

   
    def get_electronic_groundstate(self):
        """Indices of states in electronic ground state
        
        
        Returns indices of all states in the electronic
        ground state of the system.
        
        """
           
        Ng = self.Nb[0]
        lst = [k for k in range(Ng)]
           
        return tuple(lst)
        
    
    def get_excitonic_band(self, band=1):
        """Indices of states in a given excitonic band.
        
        
        Returns indices of all states in the excitonic band 
        with number of excitons equal to `band` 
        
        Parameters
        ----------

        band : int
            Specifies which band should be returned.
            
        """ 
        Nbefore = 0
        for ii in range(band):       
            Nbefore += self.Nb[ii]
        Nin = self.Nb[band]
        lst = [k for k in range(Nbefore, Nbefore+Nin)]
        
        return tuple(lst)

    
    def get_transition(self, Nf, Ni):
        """Returns relevant info about the energetic transition
        
        Parameters
        ----------

        Nf : {int, ElectronicState, VibronicState}
            Final state of the transition
            
        Ni : {int, ElectronicState VibronicState}
            Initial state of the transition
        
        """
        if (isinstance(Nf, ElectronicState) 
            and isinstance(Ni, ElectronicState)):
            
            if self.Ntot == self.Nel:
                iNf = Nf.index
                iNi = Ni.index
            else:
                raise Exception("The Hamiltonian is not pure electronic")
            
        elif (isinstance(Nf, VibronicState) 
            and isinstance(Ni, VibronicState)):
            vsig = Nf.get_vibsignature()
            esig = Nf.get_ElectronicState().get_signature()
            iNf = self.vibsigs.index((esig, vsig))
            
            #print(esig, vsig, iNf)
            vsig = Ni.get_vibsignature()
            esig = Ni.get_ElectronicState().get_signature()
            iNi = self.vibsigs.index((esig, vsig))
            #print(esig, vsig, iNi)
            
        else:
            iNf = Nf
            iNi = Ni
        
        #
        # if Nf and Ni are not of the same type, it will lead to Exception
        #
        energy = self.convert_energy_2_current_u(self.HH[iNf,iNf]
                                                -self.HH[iNi,iNi])
        trdipm = self.DD[iNf,iNi,:]
        
        return (energy, trdipm)


    def has_SystemBathInteraction(self):
        """Returns True if the Aggregate is embedded in a defined environment
        
        """

        # aggregate must be built before we call this method
        if not self._built:
            raise Exception()
            
        if (self.sbi is not None) and self._has_system_bath_interaction:
            return True
        
        return False

    def get_SystemBathInteraction(self):
        """Returns the aggregate SystemBathInteraction object
        
        """
        if self._built:
            return self.sbi
        else:
            raise Exception("Aggregate object not built")


    def set_SystemBathInteraction(self, sbi):
        """Sets the SystemBathInteraction operator for this aggregate
        
        """
        # FIXME: check its compatibility
        self.sbi = sbi
        self.sbi.set_system(self)
        


    def get_Hamiltonian(self):
        """Returns the aggregate Hamiltonian
        
        """
        if self._built:
            return self.HamOp #Hamiltonian(data=self.HH) 
        else:
            raise Exception("Aggregate object not built")
            
    def get_electronic_Hamiltonian(self, full=False):
        """Returns the aggregate electronic Hamiltonian
        
        In case this is a purely electronic aggregate, the output
        is identical to get_Hamiltonian()
        
        """
        
        HH = numpy.zeros((self.Nel, self.Nel), dtype=qr.REAL)
        for (a, sta) in self.elstates(mult=self.mult):
            HH[a,a] = sta.energy()
            for (b, stb) in self.elstates(mult=self.mult):
                if a != b:
                    HH[a,b] = self.coupling(sta, stb, full=full) 
        HHel = Hamiltonian(data=HH)
        
        return HHel
            

    def get_TransitionDipoleMoment(self):
        """Returns the aggregate transition dipole moment operator
        
        """
        if self._built:
            return TransitionDipoleMoment(data=self.DD)                     
        else:
            raise Exception("Aggregate object not built")
            
    
    def get_TransitionMagneticDipoleMoment(self):
        """Returns the aggregate transition dipole moment operator
        
        """
        if self._built:
            return TransitionDipoleMoment(data=self.MM)                     
        else:
            raise Exception("Aggregate object not built")
            
            
            <|MERGE_RESOLUTION|>--- conflicted
+++ resolved
@@ -837,23 +837,22 @@
                 return width
             
             elif abs(b2-b1) == 2:
-<<<<<<< HEAD
                 s1_signature = state1.elstate.elsignature
                 if numpy.nonzero(s1_signature)[0].size == 1:
                     #Todo: repare _get_exindx for state from double excited block but on single molecule
                     exindx = self._get_exindx(state1, state2)
                     exct = state1.elstate.elsignature[exindx]
                     width = self.monomers[exindx].get_transition_width((0,exct))
-=======
-                sig1 = state1.elstate.get_signature()
-                sig2 = state2.elstate.get_signature()
-                if (2 in sig1) or (2 in sig2):
-                    exindx = self._get_exindx(state1, state2)
-                    #print("Two-ex:", exindx)
-                    # FIXME: The factor of 2 needs to be checked and justified
-                    width = \
-                    2.0*self.monomers[exindx].get_transition_width((0,1))
->>>>>>> c5c428a2
+
+# --------------------- My version is more general and takes the width defined externaly
+#                sig1 = state1.elstate.get_signature()
+#                sig2 = state2.elstate.get_signature()
+#                if (2 in sig1) or (2 in sig2):
+#                    exindx = self._get_exindx(state1, state2)
+#                    width = \
+#                    2.0*self.monomers[exindx].get_transition_width((0,1))
+#-------------------------------------------------------------------------------
+                    
                     return width
                 else:
                     (indx1, indx2) = self._get_twoexindx(state1, state2)
@@ -1118,17 +1117,14 @@
         els2 = state2.elstate.elsignature  
         
         # only states in neighboring bands can be connected by dipole moment
-<<<<<<< HEAD
+
+# ----- This doesn't support multiple states within single band in one molecule        
 #        b1 = state1.elstate.band
 #        b2 = state2.elstate.band
-#        if (abs(b1-b2) != 1):
+#        if (abs(b1-b2) != 1) and (abs(b1-b2) != 2):
 #            return -1
-=======
-        b1 = state1.elstate.band
-        b2 = state2.elstate.band
-        if (abs(b1-b2) != 1) and (abs(b1-b2) != 2):
-            return -1
->>>>>>> c5c428a2
+#-----------------------------------------------------------------        
+
         
         # count the number of differences
         l = 0
@@ -1267,7 +1263,6 @@
         return VibronicState(elstate, vsig) 
     
     
-<<<<<<< HEAD
     def coupling_vec(self, state1, state2):
         """Coupling between two aggregate states 
         
@@ -1413,10 +1408,7 @@
         return self.convert_energy_2_current_u(coup)
     
     
-    def coupling(self, state1, state2):
-=======
     def coupling(self, state1, state2, full=False):
->>>>>>> c5c428a2
         """Coupling between two aggregate states 
         
         
@@ -1898,13 +1890,12 @@
     ###########################################################################
         
     def build(self, mult=1, sbi_for_higher_ex=False,
-<<<<<<< HEAD
               vibgen_approx=None, Nvib=None, vibenergy_cutoff=None,
               band_external=None):
-=======
-              vibgen_approx=None, Nvib=None, vibenergy_cutoff=None, 
-              fem_full=False):
->>>>>>> c5c428a2
+#              vibgen_approx=None, Nvib=None, vibenergy_cutoff=None, 
+#              fem_full=False):
+#TODO: Add Full Frenkel exciton model
+
         """Builds aggregate properties
         
         Calculates Hamiltonian and transition dipole moment matrices and
@@ -2105,10 +2096,12 @@
                     pass
                 
                 if a != b:
-<<<<<<< HEAD
+
                     #HH[a,b] = numpy.real(self.coupling(s1, s2)) 
                     #HH[a,b] = self.coupling(s1, s2) 
                     HH[a,b] = self.coupling_vec(s1, s2)
+#TODO: ADD FULL Frenkel exciton model
+                    # HH[a,b] = numpy.real(self.coupling(s1, s2, full=fem_full))
                 
                 nz1 = numpy.nonzero(s1.elstate.elsignature)[0]
                 nz2 = numpy.nonzero(s2.elstate.elsignature)[0]
@@ -2122,12 +2115,8 @@
                         Wd[b,a] = numpy.sqrt(trwidth)
                     else:
                         Wd[b,a] = 0.0
-            
-            
-=======
-                    HH[a,b] = numpy.real(self.coupling(s1, s2, full=fem_full))
-        
->>>>>>> c5c428a2
+
+
         # Storing Hamiltonian and dipole moment matrices
         self.HH = HH
         # Hamiltonian operator
